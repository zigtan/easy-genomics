import { Laboratory } from '@easy-genomics/shared-lib/src/app/types/easy-genomics/laboratory';
import { buildErrorResponse, buildResponse } from '@easy-genomics/shared-lib/src/app/utils/common';
import {
  NoLabratoriesFoundError,
  RequiredIdNotFoundError,
  UnauthorizedAccessError,
} from '@easy-genomics/shared-lib/src/app/utils/HttpError';
import { APIGatewayProxyResult, APIGatewayProxyWithCognitoAuthorizerEvent, Handler } from 'aws-lambda';
import { LaboratoryService } from '@BE/services/easy-genomics/laboratory-service';
import {
  getLaboratoryAccessLaboratoryIds,
  validateOrganizationAccess,
  validateOrganizationAdminAccess,
  validateSystemAdminAccess,
} from '@BE/utils/auth-utils';

const laboratoryService = new LaboratoryService();

export const handler: Handler = async (
  event: APIGatewayProxyWithCognitoAuthorizerEvent,
): Promise<APIGatewayProxyResult> => {
  console.log('EVENT: \n' + JSON.stringify(event, null, 2));
  try {
    // Get Query Parameter
    const organizationId: string | undefined = event.queryStringParameters?.organizationId;
    if (!organizationId) throw new RequiredIdNotFoundError();

<<<<<<< HEAD
    if (!validateSystemAdminAccess(event) && !validateOrganizationAccess(event, organizationId)) {
=======
    if (!(validateSystemAdminAccess(event) || validateOrganizationAccess(event, organizationId))) {
>>>>>>> a8c483c9
      throw new UnauthorizedAccessError();
    }

    var response: Laboratory[] = await laboratoryService.queryByOrganizationId(organizationId);

    if (validateSystemAdminAccess(event) || validateOrganizationAdminAccess(event, organizationId)) {
      // System Admins and Organization admins see all laboratories for their organization
    } else {
      const laboratoryIds = getLaboratoryAccessLaboratoryIds(event, organizationId);
      response = response.filter((lab: Laboratory) => laboratoryIds.includes(lab.LaboratoryId));
    }

    if (response) {
      return buildResponse(200, JSON.stringify(response), event);
    } else {
      throw new NoLabratoriesFoundError();
    }
  } catch (err: any) {
    console.error(err);
    return buildErrorResponse(err, event);
  }
};<|MERGE_RESOLUTION|>--- conflicted
+++ resolved
@@ -25,11 +25,7 @@
     const organizationId: string | undefined = event.queryStringParameters?.organizationId;
     if (!organizationId) throw new RequiredIdNotFoundError();
 
-<<<<<<< HEAD
-    if (!validateSystemAdminAccess(event) && !validateOrganizationAccess(event, organizationId)) {
-=======
     if (!(validateSystemAdminAccess(event) || validateOrganizationAccess(event, organizationId))) {
->>>>>>> a8c483c9
       throw new UnauthorizedAccessError();
     }
 
