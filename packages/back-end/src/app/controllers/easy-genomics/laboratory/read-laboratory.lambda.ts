import { GetParameterCommandOutput } from '@aws-sdk/client-ssm';
import { ReadLaboratory } from '@easy-genomics/shared-lib/src/app/schema/easy-genomics/laboratory';
import { Laboratory } from '@easy-genomics/shared-lib/src/app/types/easy-genomics/laboratory';
import { buildErrorResponse, buildResponse } from '@easy-genomics/shared-lib/src/app/utils/common';
import { RequiredIdNotFoundError, UnauthorizedAccessError } from '@easy-genomics/shared-lib/src/app/utils/HttpError';
import { APIGatewayProxyResult, APIGatewayProxyWithCognitoAuthorizerEvent, Handler } from 'aws-lambda';
import { LaboratoryService } from '@BE/services/easy-genomics/laboratory-service';
import { SsmService } from '@BE/services/ssm-service';
import { validateOrganizationAccess, validateOrganizationAdminAccess } from '@BE/utils/auth-utils';

const laboratoryService = new LaboratoryService();
const ssmService = new SsmService();

export const handler: Handler = async (
  event: APIGatewayProxyWithCognitoAuthorizerEvent,
): Promise<APIGatewayProxyResult> => {
  console.log('EVENT: \n' + JSON.stringify(event, null, 2));
  try {
    // Get Path Parameter
    const id: string = event.pathParameters?.id || '';
    if (id === '') throw new RequiredIdNotFoundError();

    // Lookup by GSI Id for convenience
    const existing: Laboratory = await laboratoryService.queryByLaboratoryId(id);

    // Users with access to the Laboratory can view the organization
    if (
<<<<<<< HEAD
      !validateOrganizationAdminAccess(event, existing.OrganizationId) &&
      !validateOrganizationAccess(event, existing.OrganizationId, existing.LaboratoryId)
=======
      !(
        validateOrganizationAdminAccess(event, existing.OrganizationId) ||
        validateOrganizationAccess(event, existing.OrganizationId, existing.LaboratoryId)
      )
>>>>>>> a8c483c9
    ) {
      throw new UnauthorizedAccessError();
    }

    const hasNextFlowAccessToken: boolean = await ssmService
      .getParameter({
        Name: `/easy-genomics/organization/${existing.OrganizationId}/laboratory/${existing.LaboratoryId}/nf-access-token`,
      })
      .then((value: GetParameterCommandOutput) => !!value.Parameter)
      .catch(() => {
        return false;
      });

    // Return Laboratory details with boolean indicator instead of actual NextFlowTowerAccessToken
    const response: ReadLaboratory = {
      ...existing,
      HasNextFlowTowerAccessToken: hasNextFlowAccessToken,
    };
    return buildResponse(200, JSON.stringify(response), event);
  } catch (err: any) {
    console.error(err);
    return buildErrorResponse(err, event);
  }
};<|MERGE_RESOLUTION|>--- conflicted
+++ resolved
@@ -25,15 +25,10 @@
 
     // Users with access to the Laboratory can view the organization
     if (
-<<<<<<< HEAD
-      !validateOrganizationAdminAccess(event, existing.OrganizationId) &&
-      !validateOrganizationAccess(event, existing.OrganizationId, existing.LaboratoryId)
-=======
       !(
         validateOrganizationAdminAccess(event, existing.OrganizationId) ||
         validateOrganizationAccess(event, existing.OrganizationId, existing.LaboratoryId)
       )
->>>>>>> a8c483c9
     ) {
       throw new UnauthorizedAccessError();
     }
