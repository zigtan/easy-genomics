import { FileDownloadResponseSchema } from '@easy-genomics/shared-lib/src/app/schema/easy-genomics/files/request-file-download';
import {
  RequestFileDownload,
  FileDownloadResponse,
} from '@easy-genomics/shared-lib/src/app/types/easy-genomics/files/request-file-download';
import {
  CreateWorkflowLaunchRequest,
  ListWorkflowsResponse,
  DescribeWorkflowResponse,
  Workflow,
} from '@easy-genomics/shared-lib/src/app/types/nf-tower/nextflow-tower-api';
import HttpFactory from '@FE/repository/factory';
import { validateApiResponse } from '@FE/utils/api-utils';

class WorkflowsModule extends HttpFactory {
  async createPipelineRun(labId: string, pipelineLaunchRequest: CreateWorkflowLaunchRequest): Promise<any> {
    const res = await this.callNextflowTower<any>(
      'POST',
      `/workflow/create-workflow-execution?laboratoryId=${labId}`,
      pipelineLaunchRequest,
    );
    console.log('createPipelineRun response:', res);
    if (!res) {
      console.error('Error calling create pipeline run API');
      throw new Error('Failed to create pipeline run');
    }
    return res;
  }

  async list(labId: string): Promise<Workflow[]> {
    const res = await this.callNextflowTower<ListWorkflowsResponse>(
      'GET',
      `/workflow/list-workflows?laboratoryId=${labId}`,
    );
    if (!res) {
      throw new Error('Failed to retrieve workflows');
    }
<<<<<<< HEAD

    // wfMeta.workflow is a WorkflowDbDto object, but we want a Workflow
    // their schemas are not idential but they are close, so for now we're coercing them and hoping for the best
    const workflows = res.workflows?.map((wfMeta) => wfMeta.workflow as Workflow);

    return workflows || [];
=======
    return res;
>>>>>>> 91869d88
  }

  async cancelPipelineRun(labId: string, workflowId: string): Promise<any> {
    const res = await this.callNextflowTower<any>(
      'PUT',
      `/workflow/cancel-workflow-execution/${workflowId}?laboratoryId=${labId}`,
    );

    if (!res) {
      console.error('Error calling cancel pipeline run API');
      throw new Error('Failed to cancel pipeline run');
    }
    return res;
  }

  async readWorkflowReports(workspaceId: string, labId: string): Promise<any> {
    const res = await this.callNextflowTower<any>(
      'GET',
      `/workflow/read-workflow-reports/${workspaceId}?laboratoryId=${labId}`,
    );
    if (!res) {
      console.error('Error calling read workflow reports API');
      throw new Error('Failed to read workflow reports');
    }
    return res;
  }

  async downloadReport(labId: string, filePath: string): Promise<FileDownloadResponse> {
    const res = await this.call<RequestFileDownload>('POST', '/files/request-file-download', {
      LaboratoryId: labId,
      Path: filePath,
    });

    if (!res) {
      console.error('Error calling download report API');
      throw new Error('Failed to download report');
    }

    validateApiResponse(FileDownloadResponseSchema, res);

    return res;
  }

  async get(labId: string, workflowId: string): Promise<Workflow> {
    const res = await this.callNextflowTower<DescribeWorkflowResponse>(
      'GET',
      `/workflow/read-workflow/${workflowId}?laboratoryId=${labId}`,
    );

    if (!res) {
      console.error('Error calling get pipeline run API');
      throw new Error('Failed to get pipeline run');
    }

    // as noted in list(...), coercing to get the right type back
    return res.workflow as Workflow;
  }
}

export default WorkflowsModule;<|MERGE_RESOLUTION|>--- conflicted
+++ resolved
@@ -35,16 +35,12 @@
     if (!res) {
       throw new Error('Failed to retrieve workflows');
     }
-<<<<<<< HEAD
 
     // wfMeta.workflow is a WorkflowDbDto object, but we want a Workflow
     // their schemas are not idential but they are close, so for now we're coercing them and hoping for the best
     const workflows = res.workflows?.map((wfMeta) => wfMeta.workflow as Workflow);
 
     return workflows || [];
-=======
-    return res;
->>>>>>> 91869d88
   }
 
   async cancelPipelineRun(labId: string, workflowId: string): Promise<any> {
