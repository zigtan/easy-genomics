--- conflicted
+++ resolved
@@ -193,38 +193,6 @@
 
     return res;
   }
-<<<<<<< HEAD
-
-  /**
-   * Verify Lab credentials
-   *
-   * @param organizationId
-   * @param laboratoryId
-   * @param workspaceId
-   * @param accessToken
-   */
-  async verifyLabCredentials(
-    organizationId: string,
-    laboratoryId: string,
-    workspaceId: string,
-    accessToken?: string,
-  ): Promise<boolean> {
-    const res: NextFlowConnectionTestResponse | undefined =
-      await this.callNextflowTower<NextFlowConnectionTestResponse>('POST', '/connection/request-connection-test', {
-        OrganizationId: organizationId,
-        LaboratoryId: laboratoryId,
-        WorkspaceId: workspaceId,
-        AccessToken: accessToken,
-      });
-
-    if (!res) {
-      throw new Error('Failed to verify Lab connection credentials');
-    }
-
-    return res.Status === 'Success';
-  }
-=======
->>>>>>> ccc00086
 }
 
 export default LabsModule;