--- conflicted
+++ resolved
@@ -75,11 +75,7 @@
           propertyName === 'input'
         "
       >
-<<<<<<< HEAD
-        <EGInput name="input" v-model="pipelineRunStore.wipWorkflows[workflowTempId].S3Url" />
-=======
-        <EGInput name="input" v-model="pipelineRunStore.sampleSheetS3Url" />
->>>>>>> 616747ff
+        <EGInput name="input" v-model="pipelineRunStore.wipWorkflows[workflowTempId].sampleSheetS3Url" />
       </template>
     </div>
   </div>
