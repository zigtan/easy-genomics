<script setup lang="ts">
  import { OrganizationUserDetails } from '@easy-genomics/shared-lib/src/app/types/easy-genomics/organization-user-details';
  import { OrgUser } from '@easy-genomics/shared-lib/src/app/types/easy-genomics/user-unified';
  import { UserSchema } from '@easy-genomics/shared-lib/src/app/schema/easy-genomics/user';
  import { useOrgsStore, useToastStore, useUiStore } from '@FE/stores';
  import useUser from '@FE/composables/useUser';
  import { ButtonVariantEnum } from '@FE/types/buttons';
  import { DeletedResponse } from '@FE/types/api';
  import type { FormSubmitEvent } from '#ui/types';
  import { OrgDetailsForm } from '@FE/types/forms';
  import { VALIDATION_MESSAGES } from '@FE/constants/validation';
<<<<<<< HEAD
=======
  import { EGTabsStyles } from '@FE/styles/nuxtui/UTabs';
>>>>>>> 1150a3a8

  const props = defineProps<{
    orgId: string;
    superuser?: boolean;
  }>();

  const { $api } = useNuxtApp();
  const router = useRouter();
  const { resendInvite, labsCount } = useUser($api);

  const disabledButtons = ref<Record<number, boolean>>({});
  const buttonRequestPending = ref<Record<number, boolean>>({});
  const orgUsersDetailsData = ref<OrgUser[]>([]);
  const showInviteModule = ref(false);

  const hasNoData = computed<boolean>(() => orgUsersDetailsData.value.length === 0);
  const isLoading = computed<boolean>(() => useUiStore().anyRequestPending(['fetchOrgData', 'editOrg']));

  // Dynamic remove user dialog values
  const isOpen = ref(false);
  const primaryMessage = ref('');
  const selectedUserId = ref('');
  const isRemovingUser = ref(false);

  // Table-related refs and computed props
  const searchOutput = ref('');

  const tabItems = [
    {
      slot: 'users',
      label: 'All users',
    },
    {
      slot: 'details',
      label: 'Details',
    },
  ];

  if (props.superuser) {
    tabItems.unshift({
      slot: 'labs',
      label: 'All Labs',
    });
  }

  const tableColumns = [
    {
      key: 'displayName',
      label: 'Name',
      sortable: true,
      sort: useSort().stringSortCompare,
    },
    {
      key: 'status',
      label: 'Status',
    },
    {
      key: 'labs',
      label: 'Labs',
    },
    {
      key: 'actions',
      label: 'Actions',
    },
  ];

  function editUser(userId: string) {
    router.push({
      path: '/orgs/edit-user',
      query: {
        userId,
        orgId: props.orgId,
      },
    });
  }

  function onRowClicked(row: OrgUser) {
    editUser(row.UserId);
  }

  function actionItems(user: OrgUser) {
    const items: object[] = [
      [
        {
          label: 'Edit User Access',
          click: async () => editUser(user.UserId),
        },
      ],
    ];

    if (props.superuser) {
      items.push([
        {
          label: 'Remove From Org',
          class: 'text-alert-danger-dark',
          click: () => {
            selectedUserId.value = user.UserId;
            primaryMessage.value = `Are you sure you want to remove ${user.displayName} from ${org.value.Name}?`;
            isOpen.value = true;
          },
        },
      ]);
    }

    return items;
  }

  /**
   * Filter rows based on search input for both name and email
   */
  const filteredTableData = computed(() => {
    let data = orgUsersDetailsData.value;

    if (searchOutput.value || hasNoData.value) {
      data = data.filter((user: OrgUser) => {
        const fullName = user.displayName.toLowerCase();
        const email = String(user.UserEmail).toLowerCase();

        return fullName.includes(lowerCasedSearch.value) || email.includes(lowerCasedSearch.value);
      });
    }

    return data.sort((userA, userB) => useSort().stringSortCompare(userA.displayName, userB.displayName));
  });

  const lowerCasedSearch = computed(() => searchOutput.value.toLowerCase());

  onBeforeMount(async () => {
    await fetchOrgData();
  });

  async function handleRemoveOrgUser() {
    isOpen.value = false;
    isRemovingUser.value = true;

    const userToRemove = orgUsersDetailsData.value.find((user) => user.UserId === selectedUserId.value);
    const displayName = userToRemove?.displayName;

    try {
      if (!selectedUserId.value) {
        throw new Error('No selectedUserId');
      }

      const res: DeletedResponse = await $api.orgs.removeUser(props.orgId, selectedUserId.value);

      if (res?.Status === 'Success') {
        useToastStore().success(`${displayName} has been removed from ${org.value.Name}`);
        await fetchOrgData(false);
      } else {
        throw new Error('User not removed from Organization');
      }
    } catch (error) {
      useToastStore().error(`Failed to remove ${displayName} from  ${org.value.Name}`);
      throw error;
    } finally {
      selectedUserId.value = '';
      isOpen.value = false;
      isRemovingUser.value = false;
    }
  }

  function isInvited(status: string) {
    return status === UserSchema.shape.Status.enum.Invited;
  }

  /**
   * Fetches Organization data - org users and (optionally) org settings
   * @param shouldGetOrgSettings
   */
  async function fetchOrgData(shouldGetOrgSettings: boolean = true) {
    useUiStore().setRequestPending('fetchOrgData');
    try {
      if (shouldGetOrgSettings) {
        await useOrgsStore().loadOrg(props.orgId);
      }

      const orgUsers: OrganizationUserDetails[] = await $api.orgs.usersDetailsByOrgId(props.orgId);

      // Add displayName to each of the user records for display and sorting purposes
      orgUsersDetailsData.value = orgUsers.map((user) => ({
        ...user,
        displayName: useUser().displayName({
          preferredName: user.PreferredName,
          firstName: user.FirstName,
          lastName: user.LastName,
          email: user.UserEmail,
        }),
      }));
    } catch (error) {
      console.error(error);
      throw error;
    } finally {
      useUiStore().setRequestComplete('fetchOrgData');
    }
  }

  // must be declared after store is set in fetchOrgData()
  const org = computed(() => useOrgsStore().orgs[props.orgId] || {});

  async function resend(userDetails: OrgUser, index: number) {
    const { OrganizationId, UserEmail } = userDetails;

    if (!UserEmail) {
      console.error('UserEmail is missing');
      return;
    }

    setButtonRequestPending(true, index);

    try {
      await resendInvite({ OrganizationId, UserEmail });
      disableButton(index);
    } catch (error) {
      console.error(error);
    } finally {
      setButtonRequestPending(false, index);
    }
  }

  function disableButton(index: number) {
    disabledButtons.value[index] = true;
    buttonRequestPending.value[index] = false;
  }

  function setButtonRequestPending(isPending: boolean, index: number) {
    buttonRequestPending.value[index] = isPending;
  }

  async function refreshUserList() {
    try {
      const orgUsers: OrganizationUserDetails[] = await $api.orgs.usersDetailsByOrgId(props.orgId);

      // Add displayName to each of the user records for display and sorting purposes
      orgUsersDetailsData.value = orgUsers.map((user) => ({
        ...user,
        displayName: useUser().displayName({
          preferredName: user.PreferredName,
          firstName: user.FirstName,
          lastName: user.LastName,
          email: user.UserEmail,
        }),
      }));
    } catch (error) {
      console.error(error);
      throw error;
    } finally {
      showInviteModule.value = false;
    }
  }

  function isButtonRequestPending(index: number) {
    return buttonRequestPending.value[index];
  }

  function isButtonDisabled(index: number) {
    return disabledButtons.value[index];
  }

  function updateSearchOutput(newVal: string) {
    searchOutput.value = newVal;
  }

  async function onSubmit(event: FormSubmitEvent<OrgDetailsForm>) {
    try {
      useUiStore().setRequestPending('editOrg');
      const { Name, Description } = event.data;
      await $api.orgs.update(props.orgId, { Name, Description });
      await fetchOrgData();
      useToastStore().success('Organization updated');
    } catch (error) {
      useToastStore().error(VALIDATION_MESSAGES.network);
    } finally {
      useUiStore().setRequestComplete('editOrg');
    }
  }

  // Note: the UTabs :ui attribute has to be defined locally in this file - if it is imported from another file,
  //  Tailwind won't pick up and include the classes used and styles will be missing.
  // To keep the tab styling consistent throughout the app, any changes made here need to be duplicated to all other
  //  UTabs that use an "EGTabsStyles" as input to the :ui attribute.
  const EGTabsStyles = {
    base: 'focus:outline-none',
    list: {
      base: '!flex border-b-2 rounded-none mb-4 mt-0',
      padding: 'p-0',
      height: 'h-14',
      marker: {
        wrapper: 'duration-200 ease-out absolute bottom-0 ',
        base: 'absolute bottom-0 rounded-none h-0.5',
        background: 'bg-primary',
        shadow: 'shadow-none',
      },
      tab: {
        base: 'font-serif w-auto inline-flex justify-start ui-focus-visible:outline-0 ui-focus-visible:ring-2 ui-focus-visible:ring-primary-500 ui-not-focus-visible:outline-none focus:outline-none disabled:cursor-not-allowed disabled:opacity-75 duration-200 ease-out mr-16',
        active: 'text-primary h-14',
        inactive: 'font-serif',
        height: 'h-14',
        padding: 'p-0',
        size: 'text-lg',
      },
    },
  };
</script>

<template>
  <EGPageHeader
    :title="org.Name"
    :description="org.Description"
    :back-action="() => $router.push('/orgs')"
    :show-back="true"
    :is-loading="isLoading"
    :skeleton-config="{ titleLines: 1, descriptionLines: 1 }"
  >
    <EGButton label="Invite users" @click="() => (showInviteModule = !showInviteModule)" />
    <div class="mt-2 w-[500px]" v-if="showInviteModule">
      <EGInviteModule @invite-success="refreshUserList($event)" :org-id="props.orgId" />
    </div>
  </EGPageHeader>

  <UTabs :ui="EGTabsStyles" :default-index="0" :items="tabItems">
    <template #details>
      <EGFormOrgDetails @submit-form-org-details="onSubmit($event)" :name="org.Name" :description="org.Description" />
    </template>

    <template #labs v-if="props.superuser">
      <EGLabsList superuser :org-id="props.orgId" />
    </template>

    <template #users>
      <EGEmptyDataCTA
        v-if="!isLoading && hasNoData"
        message="You don't have any users in this organization yet."
        img-src="/images/empty-state-user.jpg"
      />

      <template v-if="!hasNoData">
        <EGSearchInput
          @input-event="updateSearchOutput"
          placeholder="Search user"
          class="my-6 w-[408px]"
          :disabled="isLoading"
        />

        <EGDialog
          actionLabel="Remove User"
          :actionVariant="ButtonVariantEnum.enum.destructive"
          cancelLabel="Cancel"
          :cancelVariant="ButtonVariantEnum.enum.secondary"
          @action-triggered="handleRemoveOrgUser"
          :primaryMessage="primaryMessage"
          v-model="isOpen"
        />

        <EGDialog
          actionLabel="Remove User"
          :actionVariant="ButtonVariantEnum.enum.destructive"
          cancelLabel="Cancel"
          :cancelVariant="ButtonVariantEnum.enum.secondary"
          @action-triggered="handleRemoveOrgUser"
          :primaryMessage="primaryMessage"
          v-model="isOpen"
        />

        <EGTable
          :table-data="filteredTableData"
          :columns="tableColumns"
          :is-loading="isLoading"
          :action-items="actionItems"
          :show-pagination="!isLoading"
          :row-click-action="onRowClicked"
        >
          <template #Name-data="{ user: row }">
            <div class="flex items-center">
              <EGUserAvatar
                class="mr-4"
                :name="row.displayName"
                :email="row.UserEmail"
                :is-active="row.OrganizationUserStatus === 'Active'"
              />
              <div class="flex flex-col">
                <div>
                  {{ row.FirstName ? row.FirstName : row.displayName }}
                </div>
                <div class="text-muted text-xs font-normal">{{ (row as OrgUser).UserEmail }}</div>
              </div>
            </div>
          </template>
          <template #status-data="{ row }">
            <span class="text-muted">{{ (row as OrgUser).OrganizationUserStatus }}</span>
          </template>
          <template #labs-data="{ row }">
            <span class="text-muted">{{ labsCount(row) }}</span>
          </template>
          <template #actions-data="{ row, index }">
            <div class="flex items-center justify-end">
              <EGButton
                class="relative z-10"
                size="sm"
                variant="secondary"
                label="Resend Invite"
                v-if="isInvited((row as OrgUser).OrganizationUserStatus)"
                @click="
                  $event.stopPropagation();
                  resend(row as OrgUser, index);
                "
                :disabled="isButtonDisabled(index) || isButtonRequestPending(index)"
                :loading="isButtonRequestPending(index)"
              />
              <EGActionButton @click="$event.stopPropagation()" :items="actionItems(row)" class="ml-2" />
            </div>
          </template>
        </EGTable>

        <div class="text-muted my-6 text-center text-xs">
          This organization can only be removed by contacting your System administrator at: [System admin email]
        </div>
      </template>
    </template>
  </UTabs>
</template><|MERGE_RESOLUTION|>--- conflicted
+++ resolved
@@ -9,10 +9,6 @@
   import type { FormSubmitEvent } from '#ui/types';
   import { OrgDetailsForm } from '@FE/types/forms';
   import { VALIDATION_MESSAGES } from '@FE/constants/validation';
-<<<<<<< HEAD
-=======
-  import { EGTabsStyles } from '@FE/styles/nuxtui/UTabs';
->>>>>>> 1150a3a8
 
   const props = defineProps<{
     orgId: string;
