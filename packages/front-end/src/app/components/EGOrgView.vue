<script setup lang="ts">
  import { OrganizationUserDetails } from '@easy-genomics/shared-lib/src/app/types/easy-genomics/organization-user-details';
  import { OrgUser } from '@easy-genomics/shared-lib/src/app/types/easy-genomics/user-unified';
  import { UserSchema } from '@easy-genomics/shared-lib/src/app/schema/easy-genomics/user';
  import { useOrgsStore, useToastStore, useUiStore } from '@FE/stores';
  import useUser from '@FE/composables/useUser';
  import { ButtonVariantEnum } from '@FE/types/buttons';
  import { DeletedResponse } from '@FE/types/api';
  import type { FormSubmitEvent } from '#ui/types';
  import { OrgDetailsForm } from '@FE/types/forms';
  import { VALIDATION_MESSAGES } from '@FE/constants/validation';

  const props = defineProps<{
    orgId: string;
    superuser?: boolean;
  }>();

  const { $api } = useNuxtApp();
  const router = useRouter();
  const { resendInvite, labsCount } = useUser();

  const disabledButtons = ref<Record<number, boolean>>({});
  const buttonRequestPending = ref<Record<number, boolean>>({});
  const orgUsersDetailsData = ref<OrgUser[]>([]);
  const showInviteModule = ref(false);

  const hasNoData = computed<boolean>(() => orgUsersDetailsData.value.length === 0);
  const isLoading = computed<boolean>(() => useUiStore().anyRequestPending(['fetchOrgData', 'editOrg']));

  // Dynamic remove user dialog values
  const isOpen = ref(false);
  const primaryMessage = ref('');
  const selectedUserId = ref('');
  const isRemovingUser = ref(false);

  // Table-related refs and computed props
  const searchOutput = ref('');

  const tabItems = [
    {
      slot: 'users',
      label: 'All users',
    },
    {
      slot: 'details',
      label: 'Details',
    },
  ];

  if (props.superuser) {
    tabItems.unshift({
      slot: 'labs',
      label: 'All Labs',
    });
  }

  const tableColumns = [
    {
      key: 'displayName',
      label: 'Name',
      sortable: true,
      sort: useSort().stringSortCompare,
    },
    {
      key: 'status',
      label: 'Status',
    },
    {
      key: 'labs',
      label: 'Labs',
    },
    {
      key: 'actions',
      label: 'Actions',
    },
  ];

  function editUser(userId: string) {
<<<<<<< HEAD
    router.push({
      path: `/orgs/${props.orgId}/edit-user/${userId}`,
    });
=======
    router.push({ path: `/orgs/${props.orgId}/edit-user/${userId}` });
>>>>>>> 6cd9283f
  }

  function onRowClicked(row: OrgUser) {
    editUser(row.UserId);
  }

  function actionItems(user: OrgUser) {
    const items: object[] = [
      [
        {
          label: 'Edit User Access',
          click: async () => editUser(user.UserId),
        },
      ],
    ];

    if (props.superuser) {
      items.push([
        {
          label: 'Remove From Org',
          class: 'text-alert-danger-dark',
          click: () => {
            selectedUserId.value = user.UserId;
            primaryMessage.value = `Are you sure you want to remove ${user.displayName} from ${org.value.Name}?`;
            isOpen.value = true;
          },
        },
      ]);
    }

    return items;
  }

  /**
   * Filter rows based on search input for both name and email
   */
  const filteredTableData = computed(() => {
    let data = orgUsersDetailsData.value;

    if (searchOutput.value || hasNoData.value) {
      data = data.filter((user: OrgUser) => {
        const fullName = user.displayName.toLowerCase();
        const email = String(user.UserEmail).toLowerCase();

        return fullName.includes(lowerCasedSearch.value) || email.includes(lowerCasedSearch.value);
      });
    }

    return data.sort((userA, userB) => useSort().stringSortCompare(userA.displayName, userB.displayName));
  });

  const lowerCasedSearch = computed(() => searchOutput.value.toLowerCase());

  onBeforeMount(async () => {
    await fetchOrgData();
  });

  async function handleRemoveOrgUser() {
    isOpen.value = false;
    isRemovingUser.value = true;

    const userToRemove = orgUsersDetailsData.value.find((user) => user.UserId === selectedUserId.value);
    const displayName = userToRemove?.displayName;

    try {
      if (!selectedUserId.value) {
        throw new Error('No selectedUserId');
      }

      const res: DeletedResponse = await $api.orgs.removeUser(props.orgId, selectedUserId.value);

      if (res?.Status === 'Success') {
        useToastStore().success(`${displayName} has been removed from ${org.value.Name}`);
        await fetchOrgData(false);
      } else {
        throw new Error('User not removed from Organization');
      }
    } catch (error) {
      useToastStore().error(`Failed to remove ${displayName} from  ${org.value.Name}`);
      throw error;
    } finally {
      selectedUserId.value = '';
      isOpen.value = false;
      isRemovingUser.value = false;
    }
  }

  function isInvited(status: string) {
    return status === UserSchema.shape.Status.enum.Invited;
  }

  /**
   * Fetches Organization data - org users and (optionally) org settings
   * @param shouldGetOrgSettings
   */
  async function fetchOrgData(shouldGetOrgSettings: boolean = true) {
    useUiStore().setRequestPending('fetchOrgData');
    try {
      if (shouldGetOrgSettings) {
        await useOrgsStore().loadOrg(props.orgId);
      }

      const orgUsers: OrganizationUserDetails[] = await $api.orgs.usersDetailsByOrgId(props.orgId);

      // Add displayName to each of the user records for display and sorting purposes
      orgUsersDetailsData.value = orgUsers.map((user) => ({
        ...user,
        displayName: useUser().displayName({
          preferredName: user.PreferredName,
          firstName: user.FirstName,
          lastName: user.LastName,
          email: user.UserEmail,
        }),
      }));
    } catch (error) {
      console.error(error);
      throw error;
    } finally {
      useUiStore().setRequestComplete('fetchOrgData');
    }
  }

  // must be declared after store is set in fetchOrgData()
  const org = computed(() => useOrgsStore().orgs[props.orgId] || {});

  async function resend(userDetails: OrgUser, index: number) {
    const { OrganizationId, UserEmail } = userDetails;

    if (!UserEmail) {
      console.error('UserEmail is missing');
      return;
    }

    setButtonRequestPending(true, index);

    try {
      await resendInvite({ OrganizationId, UserEmail });
      disableButton(index);
    } catch (error) {
      console.error(error);
    } finally {
      setButtonRequestPending(false, index);
    }
  }

  function disableButton(index: number) {
    disabledButtons.value[index] = true;
    buttonRequestPending.value[index] = false;
  }

  function setButtonRequestPending(isPending: boolean, index: number) {
    buttonRequestPending.value[index] = isPending;
  }

  async function refreshUserList() {
    try {
      const orgUsers: OrganizationUserDetails[] = await $api.orgs.usersDetailsByOrgId(props.orgId);

      // Add displayName to each of the user records for display and sorting purposes
      orgUsersDetailsData.value = orgUsers.map((user) => ({
        ...user,
        displayName: useUser().displayName({
          preferredName: user.PreferredName,
          firstName: user.FirstName,
          lastName: user.LastName,
          email: user.UserEmail,
        }),
      }));
    } catch (error) {
      console.error(error);
      throw error;
    } finally {
      showInviteModule.value = false;
    }
  }

  function isButtonRequestPending(index: number) {
    return buttonRequestPending.value[index];
  }

  function isButtonDisabled(index: number) {
    return disabledButtons.value[index];
  }

  function updateSearchOutput(newVal: string) {
    searchOutput.value = newVal;
  }

  async function onSubmit(event: FormSubmitEvent<OrgDetailsForm>) {
    try {
      useUiStore().setRequestPending('editOrg');
      const { Name, Description } = event.data;
      await $api.orgs.update(props.orgId, { Name, Description });
      await fetchOrgData();
      useToastStore().success('Organization updated');
    } catch (error) {
      useToastStore().error(VALIDATION_MESSAGES.network);
    } finally {
      useUiStore().setRequestComplete('editOrg');
    }
  }

  // Note: the UTabs :ui attribute has to be defined locally in this file - if it is imported from another file,
  //  Tailwind won't pick up and include the classes used and styles will be missing.
  // To keep the tab styling consistent throughout the app, any changes made here need to be duplicated to all other
  //  UTabs that use an "EGTabsStyles" as input to the :ui attribute.
  const EGTabsStyles = {
    base: 'focus:outline-none',
    list: {
      base: '!flex border-b-2 rounded-none mb-4 mt-0',
      padding: 'p-0',
      height: 'h-14',
      marker: {
        wrapper: 'duration-200 ease-out absolute bottom-0 ',
        base: 'absolute bottom-0 rounded-none h-0.5',
        background: 'bg-primary',
        shadow: 'shadow-none',
      },
      tab: {
        base: 'font-serif w-auto inline-flex justify-start ui-focus-visible:outline-0 ui-focus-visible:ring-2 ui-focus-visible:ring-primary-500 ui-not-focus-visible:outline-none focus:outline-none disabled:cursor-not-allowed disabled:opacity-75 duration-200 ease-out mr-16',
        active: 'text-primary h-14',
        inactive: 'font-serif',
        height: 'h-14',
        padding: 'p-0',
        size: 'text-lg',
      },
    },
  };
</script>

<template>
  <EGPageHeader
    :title="org.Name"
    :description="org.Description"
    :back-action="() => $router.push('/orgs')"
    :show-back="true"
    :is-loading="isLoading"
    :skeleton-config="{ titleLines: 1, descriptionLines: 1 }"
  >
    <EGButton label="Invite users" @click="() => (showInviteModule = !showInviteModule)" />
    <div class="mt-2 w-[500px]" v-if="showInviteModule">
      <EGInviteModule @invite-success="refreshUserList($event)" :org-id="props.orgId" />
    </div>
  </EGPageHeader>

  <UTabs :ui="EGTabsStyles" :default-index="0" :items="tabItems">
    <template #details>
      <EGFormOrgDetails @submit-form-org-details="onSubmit($event)" :name="org.Name" :description="org.Description" />
    </template>

    <template #labs v-if="props.superuser">
      <EGLabsList superuser :org-id="props.orgId" />
    </template>

    <template #users>
      <EGEmptyDataCTA
        v-if="!isLoading && hasNoData"
        message="You don't have any users in this organization yet."
        img-src="/images/empty-state-user.jpg"
      />

      <template v-if="!hasNoData">
        <EGSearchInput
          @input-event="updateSearchOutput"
          placeholder="Search user"
          class="my-6 w-[408px]"
          :disabled="isLoading"
        />

        <EGDialog
          actionLabel="Remove User"
          :actionVariant="ButtonVariantEnum.enum.destructive"
          cancelLabel="Cancel"
          :cancelVariant="ButtonVariantEnum.enum.secondary"
          @action-triggered="handleRemoveOrgUser"
          :primaryMessage="primaryMessage"
          v-model="isOpen"
        />

        <EGDialog
          actionLabel="Remove User"
          :actionVariant="ButtonVariantEnum.enum.destructive"
          cancelLabel="Cancel"
          :cancelVariant="ButtonVariantEnum.enum.secondary"
          @action-triggered="handleRemoveOrgUser"
          :primaryMessage="primaryMessage"
          v-model="isOpen"
        />

        <EGTable
          :table-data="filteredTableData"
          :columns="tableColumns"
          :is-loading="isLoading"
          :action-items="actionItems"
          :show-pagination="!isLoading"
          :row-click-action="onRowClicked"
        >
          <template #displayName-data="{ row }">
            <div class="flex items-center">
              <EGUserDisplay
                class="mr-4"
                :name="row.displayName"
                :email="row.UserEmail"
                :inactive="row.OrganizationUserStatus !== 'Active'"
              />
            </div>
          </template>
          <template #status-data="{ row }">
            <span class="text-muted">{{ (row as OrgUser).OrganizationUserStatus }}</span>
          </template>
          <template #labs-data="{ row }">
            <span class="text-muted">{{ labsCount(row) }}</span>
          </template>
          <template #actions-data="{ row, index }">
            <div class="flex items-center justify-end">
              <EGButton
                class="relative z-10"
                size="sm"
                variant="secondary"
                label="Resend Invite"
                v-if="isInvited((row as OrgUser).OrganizationUserStatus)"
                @click="
                  $event.stopPropagation();
                  resend(row as OrgUser, index);
                "
                :disabled="isButtonDisabled(index) || isButtonRequestPending(index)"
                :loading="isButtonRequestPending(index)"
              />
              <EGActionButton @click="$event.stopPropagation()" :items="actionItems(row)" class="ml-2" />
            </div>
          </template>
        </EGTable>

        <div class="text-muted my-6 text-center text-xs">
          This organization can only be removed by contacting your System administrator at: [System admin email]
        </div>
      </template>
    </template>
  </UTabs>
</template><|MERGE_RESOLUTION|>--- conflicted
+++ resolved
@@ -76,13 +76,7 @@
   ];
 
   function editUser(userId: string) {
-<<<<<<< HEAD
-    router.push({
-      path: `/orgs/${props.orgId}/edit-user/${userId}`,
-    });
-=======
     router.push({ path: `/orgs/${props.orgId}/edit-user/${userId}` });
->>>>>>> 6cd9283f
   }
 
   function onRowClicked(row: OrgUser) {
