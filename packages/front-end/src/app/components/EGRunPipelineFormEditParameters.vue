--- conflicted
+++ resolved
@@ -20,12 +20,8 @@
     schema: props.schema,
     params: {
       ...props.params,
-<<<<<<< HEAD
-      input: pipelineRunStore.wipWorkflows[workflowTempId].S3Url,
-=======
-      input: pipelineRunStore.sampleSheetS3Url,
-      outdir: `s3://${usePipelineRunStore().s3Bucket}/${usePipelineRunStore().s3Path}/results`,
->>>>>>> 616747ff
+      input: pipelineRunStore.wipWorkflows[workflowTempId].sampleSheetS3Url,
+      outdir: `s3://${pipelineRunStore.wipWorkflows[workflowTempId].s3Bucket}/${pipelineRunStore.wipWorkflows[workflowTempId].s3Path}/results`,
     },
   });
 
