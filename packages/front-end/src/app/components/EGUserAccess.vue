<script setup lang="ts">
  import { useToastStore, useUiStore } from '@FE/stores';
  import { Laboratory } from '@easy-genomics/shared-lib/src/app/types/easy-genomics/laboratory';
  import { LaboratoryUserDetails } from '@easy-genomics/shared-lib/src/app/types/easy-genomics/laboratory-user-details';
  import { ButtonVariantEnum } from '@FE/types/buttons';
  import { DeletedResponse } from '@FE/types/api';
  import { OrganizationUserDetails } from '@easy-genomics/shared-lib/src/app/types/easy-genomics/organization-user-details';
  import { VALIDATION_MESSAGES } from '@FE/constants/validation';

  const props = defineProps<{
<<<<<<< HEAD
=======
    superuser?: boolean;
    orgAdmin: boolean;
>>>>>>> 6cd9283f
    orgId: string;
    userId: string;
  }>();

  const { $api } = useNuxtApp();
  const $router = useRouter();

  const selectedUser = ref<OrganizationUserDetails | null>(null);

  const selectedUserNameDetails = computed<NameOptions>(() => ({
    preferredName: selectedUser.value?.PreferredName || null,
    firstName: selectedUser.value?.FirstName || null,
    lastName: selectedUser.value?.LastName || null,
    email: selectedUser.value?.UserEmail || null,
  }));
  const getSelectedUserDisplayName = computed<string>(() => useUser().displayName(selectedUserNameDetails.value));
  const getSelectedUserInitials = computed<string>(() => useUser().initials(selectedUserNameDetails.value));

  const selectedUserOrgAdmin = computed<boolean | null>(
    () => selectedUser.value?.OrganizationAccess?.[props.orgId]?.OrganizationAdmin ?? null,
  );

  const orgLabsData = ref([] as Laboratory[]);
  const selectedUserLabsData = ref<LaboratoryUserDetails[] | null>(null);
  const isLoading = computed<boolean>(() =>
    useUiStore().anyRequestPending(['updateUser', 'fetchOrgLabs', 'fetchUserLabs']),
  );
  const hasNoData = ref(false);
  const searchOutput = ref('');
  const tableColumns = [
    {
      key: 'Name',
      label: 'Name',
    },
    {
      key: 'actions',
      label: 'Lab Access',
    },
  ];

  type LabIdents = { id: string; name: string };
  const labToRemoveFrom = ref<LabIdents | null>(null);
  const isRemoveUserDialogOpen = ref<boolean>(false);

  onBeforeMount(async () => {
    await Promise.all([fetchOrgLabs(), updateSelectedUser(), fetchUserLabs()]);
  });

  function updateSearchOutput(newVal: string) {
    searchOutput.value = newVal;
  }

  async function updateSelectedUser() {
    try {
      useUiStore().setRequestPending('updateUser');
      const user = await $api.orgs.usersDetailsByUserId(props.userId);
<<<<<<< HEAD

      selectedUser.value = user[0] || null;
=======
      if (user.length) {
        selectedUser.value = user[0];
      }
>>>>>>> 6cd9283f
    } catch (error) {
      console.error(error);
    } finally {
      useUiStore().setRequestComplete('updateUser');
    }
  }

  async function fetchOrgLabs() {
    try {
      useUiStore().setRequestPending('fetchOrgLabs');
      orgLabsData.value = await $api.labs.list(props.orgId);

      if (!orgLabsData.value.length) {
        hasNoData.value = true;
      }
    } catch (error) {
      console.error(error);
      throw error;
    } finally {
      useUiStore().setRequestComplete('fetchOrgLabs');
    }
  }

  /**
   * Fetch the user's details for each lab
   */
  async function fetchUserLabs() {
    try {
      useUiStore().setRequestPending('fetchUserLabs');
      selectedUserLabsData.value = await $api.labs.listLabUsersByUserId(props.userId);
      if (!orgLabsData.value.length) {
        hasNoData.value = true;
      }
    } catch (error) {
      console.error(error);
      throw error;
    } finally {
      useUiStore().setRequestComplete('fetchUserLabs');
    }
  }

  /**
   * Filter rows based on search input for laboratory name
   */
  const filteredTableData = computed(() => {
    if (selectedUserLabsData.value === null) {
      // wait till selectedUserLabsData is available to prevent jank as the table reorders the rows in front of the user
      return [];
    }

    return orgLabsData.value
      .filter((lab) => {
        const labName = String(lab.Name).toLowerCase();
        return labName.includes(searchOutput.value.toLowerCase());
      })
      .map((lab) => {
        const hasAccess =
          selectedUser.value?.OrganizationAccess?.[lab.OrganizationId]?.LaboratoryAccess?.[lab.LaboratoryId]?.Status ===
          'Active';
        const labUser = selectedUserLabsData.value.find((user) => user.LaboratoryId === lab.LaboratoryId);

        return {
          labAccessOptionsEnabled: hasAccess,
          access: !hasAccess,
          assignedRole: labUser?.LabManager ? 'Lab Manager' : labUser?.LabTechnician ? 'Lab Technician' : 'Unknown',
          LabManager: labUser?.LabManager || false,
          LabTechnician: labUser?.LabTechnician || false,
          Name: lab.Name,
          LaboratoryId: lab.LaboratoryId,
        };
      })
      .sort((labA, labB) => {
        // Lab Manager labs first
        if (labA.LabManager && !labB.LabManager) return -1;
        if (!labA.LabManager && labB.LabManager) return 1;
        // then Lab Technician
        if (labA.LabTechnician && !labB.LabTechnician) return -1;
        if (!labA.LabTechnician && labB.LabTechnician) return 1;
        // then sort by name
        return useSort().stringSortCompare(labA.Name, labB.Name);
      });
  });

  async function handleAddUser(lab: { labId: string; name: string }) {
    try {
      useUiStore().setRequestPending('addUserToLab');
      useUiStore().setRequestPending(`addUserToLabButton-${props.userId}-${lab.labId}`);

      const res = await $api.labs.addLabUser(lab.labId, props.userId);

      if (res?.Status === 'Success') {
        await updateSelectedUser();
        await fetchUserLabs();
        useToastStore().success(`${lab.name} has been successfully updated for ${getSelectedUserDisplayName.value}`);
      } else {
        throw new Error('Failed to update lab access');
      }
    } catch (error) {
      useToastStore().error(
        "Oops, we couldn't update the lab access. Please check your connection and try again later",
      );
      throw error;
    } finally {
      useUiStore().setRequestComplete('addUserToLab');
      useUiStore().setRequestComplete(`addUserToLabButton-${props.userId}-${lab.labId}`);
    }
  }

  async function handleAssignRole(user: LaboratoryUserDetails) {
    try {
      useUiStore().setRequestPending('assignLabRole');
      const res = await $api.labs.editUserLabAccess(user.LaboratoryId, props.userId, user.LabManager);
      if (res?.Status === 'Success') {
        await fetchUserLabs();
        let maybeLabName = 'Lab';
        const lab = orgLabsData.value.find((lab) => lab.LaboratoryId === user.LaboratoryId);
        if (lab) {
          maybeLabName = lab.Name;
        }
        useToastStore().success(
          `${maybeLabName} has been successfully updated for ${getSelectedUserDisplayName.value}`,
        );
      } else {
        throw new Error('Failed to update user role');
      }
    } catch (error) {
      useToastStore().error(`Failed to update ${getSelectedUserDisplayName.value}`);
      throw error;
    } finally {
      // update UI with latest data
      useUiStore().setRequestComplete('assignLabRole');
    }
  }

  function showRemoveUserDialog(lab: LabIdents) {
    labToRemoveFrom.value = lab;
    isRemoveUserDialogOpen.value = true;
  }

  async function handleRemoveUserFromLab() {
    const labName = labToRemoveFrom.value?.name;
    const labId = labToRemoveFrom.value?.id!;
    isRemoveUserDialogOpen.value = false;

    const displayName = getSelectedUserDisplayName.value;

    try {
      useUiStore().setRequestPending('removeUserFromLab');

      const res: DeletedResponse = await $api.labs.removeUser(labId, props.userId);

      if (res?.Status !== 'Success') {
        throw new Error(`Failed to remove ${displayName} from ${labName}`);
      }

      useToastStore().success(`Successfully removed ${displayName} from ${labName}`);
    } catch (error) {
      useToastStore().error(`Failed to remove ${displayName} from ${labName}`);
    } finally {
      await Promise.all([updateSelectedUser(), fetchUserLabs()]);
      useUiStore().setRequestComplete('removeUserFromLab');
    }
  }

  async function toggleOrgAdmin() {
    if (selectedUser.value === null) return;

    useUiStore().setRequestPending('toggleOrgAdmin');

    try {
      await $api.orgs.editOrgUser(
        props.orgId,
        props.userId,
        selectedUser.value.OrganizationUserStatus,
        !selectedUserOrgAdmin.value,
      );
      useToastStore().success(`${getSelectedUserDisplayName.value}’s Lab Access has been successfully updated`);
      await updateSelectedUser();
    } catch (error) {
      useToastStore().error(VALIDATION_MESSAGES.network);
      console.error(error);
    }

    useUiStore().setRequestComplete('toggleOrgAdmin');
  }
</script>

<template>
  <EGPageHeader title="Edit User Access" :show-back="true" :back-action="() => $router.push(`/orgs/${props.orgId}`)" />

  <!-- org admin toggle -->
  <div class="mb-4">
<<<<<<< HEAD
    <!-- loading skeleton -->
    <div class="bg-skeleton-container flex h-[82px] items-center rounded p-4" v-if="isLoading">
      <div class="mr-2">
        <USkeleton class="h-[32px] w-[32px]" :ui="{ rounded: 'rounded-full' }" />
      </div>
      <div class="space-y-2">
        <USkeleton class="h-4 w-[250px] rounded" />
        <USkeleton class="h-3 w-[200px] rounded" />
      </div>
    </div>

    <!-- toggle -->
    <div
      v-else
      class="border-stroke-light flex h-[82px] items-center justify-between gap-3 rounded border border-solid bg-white p-4"
    >
      <div class="flex items-center gap-3">
        <EGUserDisplay
          :initials="getSelectedUserInitials"
          :name="getSelectedUserDisplayName"
          :email="selectedUser.UserEmail"
          :inactive="selectedUser.OrganizationUserStatus !== 'Active'"
        />
      </div>
      <div class="flex cursor-pointer items-center" @click="toggleOrgAdmin">
        <span class="text-xs">Organization Admin</span>
        <UToggle
          class="ml-2"
          :model-value="!!selectedUserOrgAdmin"
          :disabled="selectedUserOrgAdmin === null || useUiStore().anyRequestPending(['updateUser', 'toggleOrgAdmin'])"
          :ui="{
            base: 'test-org-admin-toggle',
          }"
        />
      </div>
    </div>
=======
    <EGUserOrgAdminToggle
      v-if="selectedUser"
      :org-id="orgId"
      :is-loading="isLoading"
      :key="userId"
      :user="selectedUser"
      @update-user="updateSelectedUser($event)"
    />
>>>>>>> 6cd9283f
  </div>

  <EGSearchInput
    v-if="hasNoData"
    @input-event="updateSearchOutput"
    placeholder="Search All Labs"
    class="my-6 w-[408px]"
  />

  <EGEmptyDataCTA
    v-if="hasNoData"
    message="There are no labs in your Organization"
    :primary-button-action="useUserStore().canCreateLab() ? () => $router.push({ path: '/labs/create' }) : null"
    :primary-button-label="useUserStore().canCreateLab() ? 'Create a Lab' : null"
  />

  <EGTable
    v-if="!hasNoData"
    :table-data="filteredTableData"
    :columns="tableColumns"
    :show-pagination="!isLoading"
    :is-loading="isLoading"
  >
    <template #actions-data="{ row }">
      <div class="flex items-center" v-if="row.labAccessOptionsEnabled">
        <EGUserRoleDropdown
          :key="row"
          :disabled="
            useUiStore().anyRequestPending([
              'updateUser',
              'fetchOrgLabs',
              'fetchUserLabs',
              'addUserToLab',
              'assignLabRole',
              'removeUserFromLab',
            ]) || useUserStore().isSuperuser
          "
          :user="row"
          @assign-role="handleAssignRole($event.labUser)"
          :show-remove-from-lab="true"
          @remove-user-from-lab="() => showRemoveUserDialog({ id: row.LaboratoryId, name: row.Name })"
        />
      </div>
      <EGButton
<<<<<<< HEAD
        :loading="useUiStore().isRequestPending(`addUserToLabButton-${props.userId}-${row.LaboratoryId}`)"
=======
        :loading="useUiStore().isRequestPending(`addUserToLabButton-${userId}-${row.LaboratoryId}`)"
>>>>>>> 6cd9283f
        v-else-if="row.access"
        @click="
          handleAddUser({
            labId: row.LaboratoryId,
            name: row.Name,
          })
        "
        label="Grant access"
        variant="secondary"
        size="sm"
        :disabled="useUserStore().isSuperuser"
      />
      <EGActionButton v-else-if="actionItems" :items="actionItems(row)" />
    </template>
  </EGTable>

  <EGDialog
    actionLabel="Remove User"
    :actionVariant="ButtonVariantEnum.enum.destructive"
    cancelLabel="Cancel"
    :cancelVariant="ButtonVariantEnum.enum.secondary"
    @action-triggered="handleRemoveUserFromLab"
    :primaryMessage="`Are you sure you want to remove ${getSelectedUserDisplayName} from ${labToRemoveFrom?.name}?`"
    v-model="isRemoveUserDialogOpen"
  />
</template><|MERGE_RESOLUTION|>--- conflicted
+++ resolved
@@ -8,11 +8,6 @@
   import { VALIDATION_MESSAGES } from '@FE/constants/validation';
 
   const props = defineProps<{
-<<<<<<< HEAD
-=======
-    superuser?: boolean;
-    orgAdmin: boolean;
->>>>>>> 6cd9283f
     orgId: string;
     userId: string;
   }>();
@@ -69,14 +64,8 @@
     try {
       useUiStore().setRequestPending('updateUser');
       const user = await $api.orgs.usersDetailsByUserId(props.userId);
-<<<<<<< HEAD
 
       selectedUser.value = user[0] || null;
-=======
-      if (user.length) {
-        selectedUser.value = user[0];
-      }
->>>>>>> 6cd9283f
     } catch (error) {
       console.error(error);
     } finally {
@@ -269,7 +258,6 @@
 
   <!-- org admin toggle -->
   <div class="mb-4">
-<<<<<<< HEAD
     <!-- loading skeleton -->
     <div class="bg-skeleton-container flex h-[82px] items-center rounded p-4" v-if="isLoading">
       <div class="mr-2">
@@ -306,16 +294,6 @@
         />
       </div>
     </div>
-=======
-    <EGUserOrgAdminToggle
-      v-if="selectedUser"
-      :org-id="orgId"
-      :is-loading="isLoading"
-      :key="userId"
-      :user="selectedUser"
-      @update-user="updateSelectedUser($event)"
-    />
->>>>>>> 6cd9283f
   </div>
 
   <EGSearchInput
@@ -360,11 +338,7 @@
         />
       </div>
       <EGButton
-<<<<<<< HEAD
         :loading="useUiStore().isRequestPending(`addUserToLabButton-${props.userId}-${row.LaboratoryId}`)"
-=======
-        :loading="useUiStore().isRequestPending(`addUserToLabButton-${userId}-${row.LaboratoryId}`)"
->>>>>>> 6cd9283f
         v-else-if="row.access"
         @click="
           handleAddUser({
