<script setup lang="ts">
  import { LabUser } from '@easy-genomics/shared-lib/src/app/types/easy-genomics/user-unified';
  import { Laboratory } from '@easy-genomics/shared-lib/src/app/types/easy-genomics/laboratory';
  import {
    LaboratoryRolesEnum,
    LaboratoryRolesEnumSchema,
  } from '@easy-genomics/shared-lib/src/app/types/easy-genomics/roles';
  import { ButtonVariantEnum } from '@FE/types/buttons';
  import { DeletedResponse, EditUserResponse } from '@FE/types/api';
  import { useRunStore, useSeqeraPipelinesStore, useToastStore, useUiStore } from '@FE/stores';
  import useUser from '@FE/composables/useUser';
  import { LaboratoryUserDetails } from '@easy-genomics/shared-lib/src/app/types/easy-genomics/laboratory-user-details';
  import { LaboratoryUser } from '@easy-genomics/shared-lib/src/app/types/easy-genomics/laboratory-user';
  import { v4 as uuidv4 } from 'uuid';
  import { Pipeline as SeqeraPipeline } from '@easy-genomics/shared-lib/src/app/types/nf-tower/nextflow-tower-api';
  import { WorkflowListItem as OmicsWorkflow } from '@aws-sdk/client-omics';
  import { LaboratoryRun } from '@easy-genomics/shared-lib/src/app/types/easy-genomics/laboratory-run';
  import { TableSort } from './EGTable.vue';

  const props = defineProps<{
    superuser?: boolean;
    labId: string;
    initialTab: string | undefined;
  }>();

  const { $api } = useNuxtApp();
  const $router = useRouter();
  const { updateDefaultLab } = useUser();

  const runStore = useRunStore();
  const labStore = useLabsStore();
  const uiStore = useUiStore();
  const userStore = useUserStore();
  const seqeraPipelinesStore = useSeqeraPipelinesStore();
  const omicsWorkflowsStore = useOmicsWorkflowsStore();

  const { stringSortCompare } = useSort();

  const labUsers = ref<LabUser[]>([]);
  const seqeraPipelines = computed<SeqeraPipeline[]>(() => seqeraPipelinesStore.pipelinesForLab(props.labId));
  const omicsWorkflows = computed<OmicsWorkflow[]>(() => omicsWorkflowsStore.workflowsForLab(props.labId));
  const canAddUsers = computed<boolean>(() => userStore.canAddLabUsers(props.labId));
  const showAddUserModule = ref(false);
  const searchOutput = ref('');
  const runToCancel = ref<LaboratoryRun | null>(null);
  const isCancelDialogOpen = ref<boolean>(false);
  const isMissingPATModalOpen = ref<boolean>(false);
  const isOpen = ref(false);
  const primaryMessage = ref('');
  const userToRemove = ref();
  const missingPAT = ref<boolean>(false);
  const tabIndex = ref(0);
  let intervalId: number | undefined;

  const orgId = computed<string | null>(() => labStore.labs[props.labId].OrganizationId ?? null);
  const lab = computed<Laboratory | null>(() => labStore.labs[props.labId] ?? null);
  const labName = computed<string>(() => lab.value?.Name || '');

  /**
   * Fetch Lab details, pipelines, workflows, runs, and Lab users before component mount and start periodic fetching
   */
  onBeforeMount(async () => {
    await loadLabData();
    await pollFetchLaboratoryRuns();
  });

  onMounted(async () => {
    // set tabIndex according to initialTab prop
    setTabIndex();

    // clean up timeout
    if (intervalId) {
      clearTimeout(intervalId);
    }

    // update most recent lab
    await updateDefaultLab(props.labId);
  });

  onBeforeRouteLeave(() => {
    if (intervalId) {
      clearTimeout(intervalId);
    }
  });

  // Page Tabs

  const tabItems = computed<{ key: string; label: string }[]>(() => {
    const runsTab = { key: 'runs', label: 'Pipeline Runs' };
    const seqeraPipelinesTab = { key: 'seqeraPipelines', label: 'Seqera Pipelines' };
    const omicsWorkflowsTab = { key: 'omicsWorkflows', label: 'HealthOmics Workflows' };
    const usersTab = { key: 'users', label: 'Users' };
    const detailsTab = { key: 'details', label: 'Settings' };

    const seqeraAvailable = lab.value?.NextFlowTowerEnabled && !missingPAT.value;
    const omicsAvailable = lab.value?.AwsHealthOmicsEnabled;

    const items = [];

    if (!props.superuser) {
      if (seqeraAvailable || omicsAvailable) items.push(runsTab);
      if (seqeraAvailable) items.push(seqeraPipelinesTab);
      if (omicsAvailable) items.push(omicsWorkflowsTab);
    }
    items.push(usersTab);
    items.push(detailsTab);

    return items;
  });

  function setTabIndex() {
    const tabMatchIndex = tabItems.value.findIndex((tab) => tab.label === props.initialTab);
    tabIndex.value = tabMatchIndex !== -1 ? tabMatchIndex : 0;
  }

  // Lab Runs Tab

  type LaboratoryRunTableItem = LaboratoryRun & { lastUpdated: string };

  const runsTableColumns = [
    { key: 'RunName', label: 'Run Name', sortable: true },
    { key: 'CreatedAt', label: 'Created At', sortable: true },
    { key: 'lastUpdated', label: 'Last Updated', sortable: true },
    { key: 'Status', label: 'Status', sortable: true },
    { key: 'Owner', label: 'Owner', sortable: true },
    { key: 'actions', label: 'Actions' },
  ];

  const runsTableSort = ref<TableSort>({ column: 'CreatedAt', direction: 'desc' });

  const runsTableFilterMyRunsOnly = ref<boolean>(false);

  const runsTableItems = ref<LaboratoryRunTableItem[]>([]);

  // fetch the runs with BE filtering any time any of the inputs change
  watchEffect(async () => {
    uiStore.setRequestPending('loadLabRuns');

<<<<<<< HEAD
    const filters: any = {};
    if (runsTableFilterMyRunsOnly.value) filters.Owner = userStore.currentUserDetails.email!;
=======
    // without this following line, watchEffect doesn't pick up runsTableSort as a reactive dependency...
    runsTableSort.value;
>>>>>>> 515b2cdb

    try {
      runsTableItems.value = (await $api.labs.listLabRuns(props.labId, filters))
        .map((labRun) => ({
          ...labRun,
          lastUpdated: labRun.ModifiedAt ?? labRun.CreatedAt ?? '',
        }))
        .sort((a: any, b: any) =>
          stringSortCompare(
            a[runsTableSort.value.column],
            b[runsTableSort.value.column],
            runsTableSort.value.direction,
          ),
        );
    } finally {
      uiStore.setRequestComplete('loadLabRuns');
    }
  });

  function runsActionItems(run: LaboratoryRun): object[] {
    const buttons: object[][] = [
      [{ label: 'View Details', click: () => viewRunDetails(run) }],
      [{ label: 'View Files', click: () => viewRunDetails(run, 'File Manager') }],
    ];

    if (['SUBMITTED', 'STARTING', 'RUNNING'].includes(run.Status)) {
      buttons.push([{ label: 'Cancel Run', click: () => initCancelRun(run), isHighlighted: true }]);
    }

    return buttons;
  }

  function viewRunDetails(run: LaboratoryRun, tab: string = 'Run Details') {
    $router.push({
      path: `/labs/${props.labId}/run/${run.RunId}`,
      query: { tab },
    });
  }

  function initCancelRun(run: LaboratoryRun) {
    runToCancel.value = run;
    isCancelDialogOpen.value = true;
  }

  // Users Tab

  const usersTableColumns = [
    { key: 'displayName', label: 'Name', sortable: true, sort: stringSortCompare },
    { key: 'actions', label: 'Lab Access' },
  ];

  const usersTableItems = computed(() => {
    let filteredLabUsers = labUsers.value;

    if (searchOutput.value.trim()) {
      filteredLabUsers = labUsers.value.filter((labUser: LabUser) => {
        const searchString = `${labUser.displayName} ${labUser.UserEmail}`.toLowerCase();
        return searchString.includes(searchOutput.value.toLowerCase());
      });
    }

    return filteredLabUsers.sort((userA, userB) => {
      // Lab Manager users first
      if (userA.LabManager && !userB.LabManager) return -1;
      if (!userA.LabManager && userB.LabManager) return 1;
      // then Lab Technicians
      if (userA.LabTechnician && !userB.LabTechnician) return -1;
      if (!userA.LabTechnician && userB.LabTechnician) return 1;
      // then sort by name
      return stringSortCompare(userA.displayName, userB.displayName);
    });
  });

  function showRemoveUserDialog(user: LabUser) {
    userToRemove.value = user;
    primaryMessage.value = `Are you sure you want to remove ${user.displayName} from ${labName.value}?`;
    isOpen.value = true;
  }

  // Seqera Pipelines Tab

  const seqeraPipelinesTableColumns = [
    { key: 'Name', label: 'Name' },
    { key: 'description', label: 'Description' },
    { key: 'actions', label: 'Actions' },
  ];

  const seqeraPipelinesActionItems = (pipeline: any) => [
    [{ label: 'Run', click: () => viewRunSeqeraPipeline(pipeline) }],
  ];

  function viewRunSeqeraPipeline(pipeline: SeqeraPipeline) {
    $router.push({
      path: `/labs/${props.labId}/run-pipeline/${pipeline.pipelineId}`,
      query: {
        seqeraRunTempId: uuidv4(),
      },
    });
  }

  // Omics Workflows Tab

  const omicsWorkflowsTableColumns = [
    { key: 'Name', label: 'Name' },
    { key: 'description', label: 'Description' },
    { key: 'actions', label: 'Actions' },
  ];

  const omicsWorkflowsActionItems = (workflow: any) => [
    [{ label: 'Run', click: () => viewRunOmicsWorkflow(workflow) }],
  ];

  function viewRunOmicsWorkflow(workflow: OmicsWorkflow) {
    $router.push({
      path: `/labs/${props.labId}/run-workflow/${workflow.id}`,
      query: {
        omicsRunTempId: uuidv4(),
      },
    });
  }

  // the rest

  function showRedirectModal() {
    isMissingPATModalOpen.value = true;
  }

  function switchToSettingsTab() {
    isMissingPATModalOpen.value = false;
    tabIndex.value = tabItems.value.findIndex((tab) => tab.key === 'details');
    $router.push({ query: { ...$router.currentRoute.query, tab: tabItems.value[tabIndex.value].label } });
  }

  async function handleRemoveUserFromLab() {
    let maybeDisplayName = 'user';
    try {
      isOpen.value = false;
      useUiStore().setRequestPending('removeUserFromLab');
      const { displayName, UserId } = userToRemove.value;
      maybeDisplayName = displayName;

      const res: DeletedResponse = await $api.labs.removeUser(props.labId, UserId);

      if (res?.Status !== 'Success') {
        throw new Error(`Failed to remove ${displayName} from ${labName.value}`);
      }

      useToastStore().success(`Successfully removed ${displayName} from ${labName.value}`);
    } catch (error) {
      useToastStore().error(`Failed to remove ${maybeDisplayName} from ${labName.value}`);
    } finally {
      await getLabUsers();
      userToRemove.value = undefined;
      useUiStore().setRequestComplete('removeUserFromLab');
    }
  }

  async function handleAssignLabRole({ user, role }: { user: LabUser; role: LaboratoryRolesEnum }) {
    const { displayName, UserId } = user;
    const isLabManager = role === LaboratoryRolesEnumSchema.enum.LabManager;

    try {
      useUiStore().setRequestPending('assignLabRole');

      const res: EditUserResponse = await $api.labs.editUserLabAccess(props.labId, UserId, isLabManager);

      if (res?.Status !== 'Success') {
        throw new Error(`Failed to assign the ${role} role to ${displayName} in ${labName.value}`);
      }

      useToastStore().success(`Successfully assigned the ${role} role to ${displayName} in ${labName.value}`);
    } catch (error) {
      useToastStore().error(`Failed to assign the ${role} role to ${displayName} in ${labName.value}`);
    } finally {
      await getLabUsers();
      useUiStore().setRequestComplete('assignLabRole');
    }
  }

  function getAssignedLabRole(labUserDetails: LaboratoryUserDetails): LaboratoryRolesEnum {
    if (labUserDetails.LabManager) {
      return LaboratoryRolesEnumSchema.enum.LabManager;
    }
    return LaboratoryRolesEnumSchema.enum.LabTechnician;
  }

  function getLabUser(labUserDetails: LaboratoryUserDetails, labUsers: LaboratoryUser[]): LabUser {
    const labUser = labUsers.find((labUser) => labUser.UserId === labUserDetails.UserId);
    if (!labUser) {
      throw new Error(`Lab user not found for user ID: ${labUserDetails.UserId}`);
    }
    const assignedRole = getAssignedLabRole(labUserDetails);

    const displayName = useUser().displayName({
      preferredName: labUserDetails.PreferredName ?? null,
      firstName: labUserDetails.FirstName ?? null,
      lastName: labUserDetails.LastName ?? null,
      email: labUserDetails.UserEmail,
    });

    return {
      ...labUserDetails,
      status: labUser.Status,
      assignedRole,
      displayName,
    } as LabUser;
  }

  async function getLabUsers(): Promise<void> {
    useUiStore().setRequestPending('getLabUsers');
    try {
      const _labUsersDetails: LaboratoryUserDetails[] = await $api.labs.usersDetails(props.labId);
      const _labUsers: LaboratoryUser[] = await $api.labs.listLabUsersByLabId(props.labId);
      labUsers.value = _labUsersDetails.map((user) => getLabUser(user, _labUsers));
    } catch (error) {
      console.error('Error retrieving lab users', error);
      useToastStore().error('Failed to retrieve lab users');
    } finally {
      useUiStore().setRequestComplete('getLabUsers');
    }
  }

  async function loadLabData(): Promise<void> {
    useUiStore().setRequestPending('loadLabData');
    try {
      await labStore.loadLab(props.labId);
    } catch (error) {
      console.error('Error retrieving Lab data', error);
    } finally {
      useUiStore().setRequestComplete('loadLabData');
    }
  }

  async function pollFetchLaboratoryRuns() {
    await fetchLaboratoryRuns();
    intervalId = window.setTimeout(pollFetchLaboratoryRuns, 2 * 60 * 1000);
  }

  async function fetchLaboratoryRuns(): Promise<void> {
    uiStore.setRequestPending('loadLabRuns');
    try {
      await runStore.loadLabRunsForLab(props.labId);
    } finally {
      uiStore.setRequestComplete('loadLabRuns');
    }
  }

  async function getSeqeraPipelines(): Promise<void> {
    useUiStore().setRequestPending('getSeqeraPipelines');
    try {
      await seqeraPipelinesStore.loadPipelinesForLab(props.labId);
    } catch (error) {
      console.error('Error retrieving pipelines', error);
    } finally {
      useUiStore().setRequestComplete('getSeqeraPipelines');
    }
  }

  async function getOmicsWorkflows(): Promise<void> {
    useUiStore().setRequestPending('getOmicsWorkflows');
    try {
      await omicsWorkflowsStore.loadWorkflowsForLab(props.labId);
    } catch (error) {
      console.error('Error retrieving pipelines', error);
    } finally {
      useUiStore().setRequestComplete('getOmicsWorkflows');
    }
  }

  // this anticipates these store values being needed on run click
  async function getSeqeraRuns(): Promise<void> {
    useUiStore().setRequestPending('getSeqeraRuns');
    try {
      await runStore.loadSeqeraRunsForLab(props.labId);
    } catch (error) {
      console.error('Error retrieving Seqera runs', error);
    } finally {
      useUiStore().setRequestComplete('getSeqeraRuns');
    }
  }

  // this anticipates these store values being needed on run click
  async function getOmicsRuns(): Promise<void> {
    useUiStore().setRequestPending('getOmicsRuns');
    try {
      await runStore.loadOmicsRunsForLab(props.labId);
    } catch (error) {
      console.error('Error retrieving Omics runs', error);
    } finally {
      useUiStore().setRequestComplete('getOmicsRuns');
    }
  }

  function updateSearchOutput(newVal: any) {
    searchOutput.value = newVal;
  }

  async function handleUserAddedToLab() {
    showAddUserModule.value = false;
    await getLabUsers();
  }

  async function handleCancelDialogAction() {
    const runId = runToCancel.value?.RunId;
    const runName = runToCancel.value?.RunName;
    const runPlatform = runToCancel.value?.Platform;

    if (!runId || !runName || !runPlatform) {
      throw new Error('runToCancel is missing required information');
    }

    try {
      if (runPlatform === 'Seqera Cloud') {
        uiStore.setRequestPending('cancelSeqeraRun');
        await $api.seqeraRuns.cancelPipelineRun(props.labId, runId);
      } else {
        uiStore.setRequestPending('cancelOmicsRun');
        await $api.omicsRuns.cancelWorkflowRun(props.labId, runId);
      }
    } catch (e) {
      useToastStore().error('Failed to cancel run');
    }

    isCancelDialogOpen.value = false;
    uiStore.setRequestComplete('cancelSeqeraRun');
    uiStore.setRequestComplete('cancelOmicsRun');

    await getSeqeraRuns();
    await getOmicsRuns();
  }

  async function handleDetailsUpdated() {
    await loadLabData();

    // the tabs can change after details are updated from adding/removing a compute integration, so update tab index
    setTimeout(setTabIndex, 100); // there's a slight delay to get around a race condition
  }

  watch(lab, async (lab) => {
    if (lab === null) {
      return;
    }

    const promises = [getLabUsers()];

    if (props.superuser) {
      // superuser doesn't view pipelines/workflows or runs so just fetch the users
      await Promise.all(promises);
      return;
    }

    if (lab.NextFlowTowerEnabled) {
      if (lab.HasNextFlowTowerAccessToken == null) {
        // Current lab doesn't have the correct details
        if (uiStore.isRequestPending('loadLabData')) {
          // In the process of loading the lab, which will trigger this code again when it completes
        } else {
          loadLabData(); // Refresh the lab
        }
      } else if (!lab.HasNextFlowTowerAccessToken) {
        // Seqera enabled but creds not present, show the modal
        missingPAT.value = true;
        showRedirectModal();
      } else {
        // fetch the Seqera stuff
        missingPAT.value = false;
        promises.push(getSeqeraPipelines());
        promises.push(getSeqeraRuns());
      }
    }

    if (lab.AwsHealthOmicsEnabled) {
      // fetch the Omics stuff
      promises.push(getOmicsWorkflows());
      promises.push(getOmicsRuns());
    }

    await Promise.all(promises);
  });

  // Note: the UTabs :ui attribute has to be defined locally in this file - if it is imported from another file,
  //  Tailwind won't pick up and include the classes used and styles will be missing.
  // To keep the tab styling consistent throughout the app, any changes made here need to be duplicated to all other
  //  UTabs that use an "EGTabsStyles" as input to the :ui attribute.
  const EGTabsStyles = {
    base: 'focus:outline-none',
    list: {
      base: '!flex rounded-none mb-6 mt-0',
      padding: 'p-0',
      height: 'h-14',
      marker: {
        background: '',
        shadow: '',
      },
      tab: {
        base: 'font-serif w-auto mr-3 rounded-xl border border-solid',
        background: '',
        active: 'text-white bg-primary border-primary',
        inactive: 'font-serif text-text-body border-background-dark-grey',
        height: '',
        padding: 'px-5 py-2',
        size: 'text-sm',
      },
    },
  };
</script>

<template>
  <EGPageHeader
    :title="labName"
    description="View your Lab users, details and pipelines/workflows"
    :back-action="() => (superuser ? $router.push(`/orgs/${orgId || ''}`) : $router.push('/labs'))"
    :show-back="true"
    show-org-breadcrumb
    show-lab-breadcrumb
  >
    <EGButton
      label="Add Lab Users"
      v-if="!superuser"
      :disabled="!canAddUsers"
      @click="showAddUserModule = !showAddUserModule"
    />
    <EGAddLabUsersModule
      v-if="showAddUserModule && !!orgId"
      @added-user-to-lab="handleUserAddedToLab()"
      :org-id="orgId"
      :lab-id="labId"
      :lab-name="labName"
      :lab-users="labUsers"
      class="mt-2"
    />
  </EGPageHeader>

  <UTabs
    v-if="lab"
    :ui="EGTabsStyles"
    :default-index="0"
    :items="tabItems"
    :model-value="tabIndex"
    @update:model-value="
      (newIndex) => {
        $router.push({ query: { ...$router.currentRoute.query, tab: tabItems[newIndex].label } });
        tabIndex = newIndex;
      }
    "
  >
    <template #item="{ item }">
      <!-- Runs tab -->
      <div v-if="item.key === 'runs'">
        <div class="mb-6 flex flex-row items-center gap-4">
          <UCheckbox label="My runs only" :ui="{ base: 'size-[24px]' }" v-model="runsTableFilterMyRunsOnly" />
        </div>

        <EGTable
          :row-click-action="viewRunDetails"
          :table-data="runsTableItems"
          :columns="runsTableColumns"
          v-model:sort="runsTableSort"
          :is-loading="useUiStore().anyRequestPending(['loadLabData', 'loadLabRuns'])"
          :show-pagination="!useUiStore().anyRequestPending(['loadLabData', 'loadLabRuns'])"
        >
          <template #RunName-data="{ row: run }">
            <div v-if="run.RunName" class="text-body text-sm font-medium">{{ run.RunName }}</div>
            <div v-if="run.WorkflowName" class="text-muted text-xs font-normal">{{ run.WorkflowName }}</div>
          </template>

          <template #CreatedAt-data="{ row: run }">
            <div class="text-body text-sm font-medium">{{ getDate(run.CreatedAt) }}</div>
            <div class="text-muted">{{ getTime(run.CreatedAt) }}</div>
          </template>

          <template #lastUpdated-data="{ row: run }">
            <div class="text-body text-sm font-medium">{{ getDate(run.ModifiedAt) }}</div>
            <div class="text-muted">{{ getTime(run.ModifiedAt) }}</div>
          </template>

          <template #Status-data="{ row: run }">
            <EGStatusChip :status="run.Status" />
          </template>

          <template #Owner-data="{ row: run }">
            <div class="text-body text-sm font-medium">{{ run.Owner }}</div>
          </template>

          <template #actions-data="{ row }">
            <div class="flex justify-end">
              <EGActionButton :items="runsActionItems(row)" class="ml-2" @click="$event.stopPropagation()" />
            </div>
          </template>

          <template #empty-state>
            <div class="text-muted flex h-24 items-center justify-center font-normal">
              There are no Runs in your Lab
            </div>
          </template>
        </EGTable>
      </div>

      <!-- Seqera Pipelines tab -->
      <div v-if="item.key === 'seqeraPipelines'">
        <EGTable
          :row-click-action="viewRunSeqeraPipeline"
          :table-data="seqeraPipelines"
          :columns="seqeraPipelinesTableColumns"
          :is-loading="useUiStore().anyRequestPending(['loadLabData', 'getSeqeraPipelines'])"
          :show-pagination="!useUiStore().anyRequestPending(['loadLabData', 'getSeqeraPipelines'])"
        >
          <template #Name-data="{ row: pipeline }">
            <div class="flex items-center">
              {{ pipeline?.name }}
            </div>
          </template>

          <template #description-data="{ row: pipeline }">
            {{ pipeline?.description }}
          </template>

          <template #actions-data="{ row }">
            <div class="flex justify-end">
              <EGActionButton :items="seqeraPipelinesActionItems(row)" class="ml-2" @click="$event.stopPropagation()" />
            </div>
          </template>

          <template #empty-state>
            <div class="text-muted flex h-24 items-center justify-center font-normal">
              There are no Pipelines assigned to this Lab
            </div>
          </template>
        </EGTable>
      </div>

      <!-- HealthOmics Pipelines tab -->
      <div v-if="item.key === 'omicsWorkflows'">
        <EGTable
          :row-click-action="viewRunOmicsWorkflow"
          :table-data="omicsWorkflows"
          :columns="omicsWorkflowsTableColumns"
          :is-loading="useUiStore().anyRequestPending(['loadLabData', 'getOmicsWorkflows'])"
          :show-pagination="!useUiStore().anyRequestPending(['loadLabData', 'getOmicsWorkflows'])"
        >
          <template #Name-data="{ row: workflow }">
            <div class="flex items-center">
              {{ workflow?.name }}
            </div>
          </template>

          <template #description-data="{ row: workflow }">
            {{ workflow?.description }}
          </template>

          <template #actions-data="{ row: workflow }">
            <div class="flex justify-end">
              <EGActionButton
                :items="omicsWorkflowsActionItems(workflow)"
                class="ml-2"
                @click="$event.stopPropagation()"
              />
            </div>
          </template>

          <template #empty-state>
            <div class="text-muted flex h-24 items-center justify-center font-normal">
              There are no Workflows assigned to this Lab
            </div>
          </template>
        </EGTable>
      </div>

      <!-- Lab Users tab -->
      <div v-if="item.key === 'users'">
        <EGSearchInput
          @input-event="updateSearchOutput"
          placeholder="Search user"
          :disabled="useUiStore().anyRequestPending(['loadLabData', 'getLabUsers', 'addUserToLab'])"
          class="my-6 w-[408px]"
        />

        <EGDialog
          actionLabel="Remove User"
          :actionVariant="ButtonVariantEnum.enum.destructive"
          cancelLabel="Cancel"
          :cancelVariant="ButtonVariantEnum.enum.secondary"
          @action-triggered="handleRemoveUserFromLab"
          :primaryMessage="primaryMessage"
          v-model="isOpen"
        />

        <EGTable
          :table-data="usersTableItems"
          :columns="usersTableColumns"
          :is-loading="useUiStore().anyRequestPending(['loadLabData', 'getLabUsers', 'assignLabRole'])"
          :show-pagination="!useUiStore().anyRequestPending(['loadLabData', 'getLabUsers', 'assignLabRole'])"
        >
          <template #displayName-data="{ row: labUser }">
            <div class="flex items-center">
              <EGUserDisplay :name="labUser.displayName" :email="labUser.UserEmail" />
            </div>
          </template>

          <template #actions-data="{ row: labUser }">
            <div class="flex items-center">
              <EGUserRoleDropdownNew
                :show-remove-from-lab="true"
                :key="labUser?.LabManager"
                :disabled="
                  useUiStore().anyRequestPending(['loadLabData', 'getLabUsers']) ||
                  !userStore.canEditLabUsers(labId) ||
                  userStore.isSuperuser
                "
                :user="labUser"
                @assign-lab-role="handleAssignLabRole($event)"
                @remove-user-from-lab="showRemoveUserDialog($event.user)"
              />
            </div>
          </template>

          <template #empty-state>
            <div class="text-muted flex h-24 items-center justify-center font-normal">
              There are no users in your Lab
            </div>
          </template>
        </EGTable>
      </div>

      <!-- Lab Details -->
      <div v-if="item.key === 'details'">
        <EGFormLabDetails @updated="handleDetailsUpdated" />
      </div>
    </template>
  </UTabs>

  <EGDialog
    action-label="Cancel Run"
    :action-variant="ButtonVariantEnum.enum.destructive"
    @action-triggered="handleCancelDialogAction"
    :primary-message="`Are you sure you would like to cancel ${runToCancel?.RunName}?`"
    secondary-message="This will stop any progress made."
    v-model="isCancelDialogOpen"
    :buttons-disabled="uiStore.anyRequestPending(['cancelSeqeraRun', 'cancelOmicsRun'])"
  />

  <EGDialog
    action-label="Okay"
    :action-variant="ButtonVariantEnum.enum.primary"
    @action-triggered="switchToSettingsTab"
    primary-message="No Personal Access Token found"
    secondary-message="A Personal Access Token is required to run a pipeline. Please click 'Edit' in the next screen to set it."
    v-model="isMissingPATModalOpen"
  />
</template><|MERGE_RESOLUTION|>--- conflicted
+++ resolved
@@ -135,14 +135,12 @@
   // fetch the runs with BE filtering any time any of the inputs change
   watchEffect(async () => {
     uiStore.setRequestPending('loadLabRuns');
-
-<<<<<<< HEAD
+    
+    // without this following line, watchEffect doesn't pick up runsTableSort as a reactive dependency...
+    runsTableSort.value;
+
     const filters: any = {};
     if (runsTableFilterMyRunsOnly.value) filters.Owner = userStore.currentUserDetails.email!;
-=======
-    // without this following line, watchEffect doesn't pick up runsTableSort as a reactive dependency...
-    runsTableSort.value;
->>>>>>> 515b2cdb
 
     try {
       runsTableItems.value = (await $api.labs.listLabRuns(props.labId, filters))
