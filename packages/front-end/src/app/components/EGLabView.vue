<script setup lang="ts">
  import { LabUser } from '@easy-genomics/shared-lib/src/app/types/easy-genomics/user-unified';
  import { Laboratory } from '@easy-genomics/shared-lib/src/app/types/easy-genomics/laboratory';
  import {
    LaboratoryRolesEnum,
    LaboratoryRolesEnumSchema,
  } from '@easy-genomics/shared-lib/src/app/types/easy-genomics/roles';
  import { ButtonVariantEnum } from '@FE/types/buttons';
  import { DeletedResponse, EditUserResponse } from '@FE/types/api';
  import { useRunStore, useSeqeraPipelinesStore, useToastStore, useUiStore } from '@FE/stores';
  import useUser from '@FE/composables/useUser';
  import { LaboratoryUserDetails } from '@easy-genomics/shared-lib/src/app/types/easy-genomics/laboratory-user-details';
  import { LaboratoryUser } from '@easy-genomics/shared-lib/src/app/types/easy-genomics/laboratory-user';
  import { getDate, getTime } from '@FE/utils/date-time';
  import EGModal from '@FE/components/EGModal';
  import { v4 as uuidv4 } from 'uuid';
  import {
    Workflow as SeqeraRun,
    Pipeline as SeqeraPipeline,
  } from '@easy-genomics/shared-lib/src/app/types/nf-tower/nextflow-tower-api';
  import { WorkflowListItem as OmicsWorkflow, RunListItem as OmicsRun } from '@aws-sdk/client-omics';
  import { LaboratoryRun } from '@easy-genomics/shared-lib/src/app/types/easy-genomics/laboratory-run';

  const props = defineProps<{
    superuser?: boolean;
    labId: string;
    initialTab: string | undefined;
  }>();

  const { $api } = useNuxtApp();
  const $router = useRouter();
  const modal = useModal();

  const runStore = useRunStore();
  const labStore = useLabsStore();
  const uiStore = useUiStore();
  const userStore = useUserStore();
  const seqeraPipelinesStore = useSeqeraPipelinesStore();

  const orgId = labStore.labs[props.labId].OrganizationId;
  const labUsers = ref<LabUser[]>([]);
<<<<<<< HEAD
  const seqeraPipelines = computed<SeqeraPipeline[]>(() => seqeraPipelinesStore.pipelinesForLab(props.labId));
=======
  const labRuns = ref<LaboratoryRun[]>([]);
  const seqeraPipelines = ref<SeqeraPipeline[]>([]);
>>>>>>> a9f3c7db
  const omicsWorkflows = ref<OmicsWorkflow[]>([]);
  const canAddUsers = computed<boolean>(() => userStore.canAddLabUsers(props.labId));
  const showAddUserModule = ref(false);
  const searchOutput = ref('');
  const runToCancel = ref<GenericRun | null>(null);
  const isCancelSeqeraDialogOpen = ref<boolean>(false);
  const isCancelOmicsDialogOpen = ref<boolean>(false);
  const isOpen = ref(false);
  const primaryMessage = ref('');
  const userToRemove = ref();
  const missingPAT = ref<boolean>(false);
  const tabIndex = ref(0);
  let intervalId: number | undefined;

  const lab = computed<Laboratory | null>(() => labStore.labs[props.labId] ?? null);
  const labName = computed<string>(() => lab.value?.Name || '');

  const seqeraRuns = computed<SeqeraRun[]>(() => runStore.seqeraRunsForLab(props.labId));
  const omicsRuns = computed<OmicsRun[]>(() => runStore.omicsRunsForLab(props.labId));

  type GenericRun = {
    type: 'seqera' | 'omics';
    id: string;
    name: string;
    subName: string;
    time: string;
    status: string;
    owner: string;
  };

  function seqeraToGeneric(seqeraRun: SeqeraRun): GenericRun {
    return {
      type: 'seqera',
      id: seqeraRun.id!,
      name: seqeraRun.runName,
      subName: seqeraRun.projectName,
      time: seqeraRun.lastUpdated?.replace(/\.\d\d\dZ/, 'Z') || '-',
      status: seqeraRun.status || '-',
      owner: seqeraRun.userName || '-',
    };
  }

  function omicsToGeneric(omicsRun: OmicsRun): GenericRun {
    return {
      type: 'omics',
      id: omicsRun.id!,
      name: omicsRun.name || '-',
      subName: '',
      time: omicsRun.creationTime?.toString()?.replace(/\.\d\d\dZ/, 'Z') || '-',
      status: omicsRun.status || '-',
      owner: '-',
    };
  }

  const combinedRuns = computed<GenericRun[]>(() => {
    if (uiStore.anyRequestPending(['getSeqeraRuns', 'getOmicsRuns'])) {
      return [];
    }

    return seqeraRuns.value
      .map(seqeraToGeneric)
      .concat(omicsRuns.value.map(omicsToGeneric))
      .sort((a, b) => (a.time > b.time ? -1 : 1));
  });

  const filteredTableData = computed(() => {
    let filteredLabUsers = labUsers.value;

    if (searchOutput.value.trim()) {
      filteredLabUsers = labUsers.value.filter((labUser: LabUser) => {
        const searchString = `${labUser.displayName} ${labUser.UserEmail}`.toLowerCase();
        return searchString.includes(searchOutput.value.toLowerCase());
      });
    }

    return filteredLabUsers.sort((userA, userB) => {
      // Lab Manager users first
      if (userA.LabManager && !userB.LabManager) return -1;
      if (!userA.LabManager && userB.LabManager) return 1;
      // then Lab Technicians
      if (userA.LabTechnician && !userB.LabTechnician) return -1;
      if (!userA.LabTechnician && userB.LabTechnician) return 1;
      // then sort by name
      return useSort().stringSortCompare(userA.displayName, userB.displayName);
    });
  });

  const usersTableColumns = [
    { key: 'displayName', label: 'Name', sortable: true, sort: useSort().stringSortCompare },
    { key: 'actions', label: 'Lab Access' },
  ];

  const seqeraPipelinesTableColumns = [
    { key: 'Name', label: 'Name' },
    { key: 'description', label: 'Description' },
    { key: 'actions', label: 'Actions' },
  ];

  const omicsWorkflowsTableColumns = [
    { key: 'Name', label: 'Name' },
    { key: 'description', label: 'Description' },
    { key: 'actions', label: 'Actions' },
  ];

  const runsTableColumns = [
    { key: 'runName', label: 'Run Name' },
    { key: 'lastUpdated', label: 'Last Updated' },
    { key: 'status', label: 'Status' },
    { key: 'owner', label: 'Owner' },
    { key: 'actions', label: 'Actions' },
  ];

  const tabItems = computed<{ key: string; label: string }[]>(() => {
    const seqeraPipelinesTab = { key: 'seqeraPipelines', label: 'Seqera Pipelines' };
    const omicsWorkflowsTab = { key: 'omicsWorkflows', label: 'HealthOmics Workflows' };
    const runsTab = { key: 'runs', label: 'Lab Runs' };
    const usersTab = { key: 'users', label: 'Lab Users' };
    const detailsTab = { key: 'details', label: 'Details' };

    const seqeraAvailable = lab.value?.NextFlowTowerEnabled && !missingPAT.value;
    const omicsAvailable = lab.value?.AwsHealthOmicsEnabled;

    const items = [];

    if (!props.superuser) {
      if (seqeraAvailable) items.push(seqeraPipelinesTab);
      if (omicsAvailable) items.push(omicsWorkflowsTab);
      if (seqeraAvailable || omicsAvailable) items.push(runsTab);
    }
    items.push(usersTab);
    items.push(detailsTab);

    return items;
  });

  const seqeraPipelinesActionItems = (pipeline: any) => [
    [{ label: 'Run', click: () => viewRunSeqeraPipeline(pipeline) }],
  ];

  const omicsWorkflowsActionItems = (workflow: any) => [
    [{ label: 'Run', click: () => viewRunOmicsWorkflow(workflow) }],
  ];

  function viewRunDetails(run: GenericRun) {
    try {
      const foundRun = getLabRunId(run.id);

      if (!foundRun) {
        throw new Error(`Run with ID ${run.id} not found.`);
      }

      $router.push({
        path: `/labs/${props.labId}/${run.type}-run/${run.id}`,
        query: { tab: 'Run Details', runId: foundRun.RunId },
      });
    } catch (error) {
      console.error('Error in viewRunDetails:', error);
      throw error;
    }
  }

  function viewRunResults(run: GenericRun) {
    try {
      const foundRun = getLabRunId(run.id);

      if (!foundRun) {
        throw new Error(`Run with ID ${run.id} not found.`);
      }

      $router.push({
        path: `/labs/${props.labId}/${run.type}-run/${run.id}`,
        query: { tab: 'Run Results', runId: foundRun.RunId },
      });
    } catch (error) {
      console.error('Error in viewRunResults:', error);
      throw error;
    }
  }

  function initCancelRun(run: GenericRun) {
    runToCancel.value = run;

    if (run.type === 'seqera') {
      isCancelSeqeraDialogOpen.value = true;
    } else {
      isCancelOmicsDialogOpen.value = true;
    }
  }

  function runsActionItems(run: GenericRun): object[] {
    const buttons: object[][] = [
      [{ label: 'View Details', click: () => viewRunDetails(run) }],
      [{ label: 'View Results', click: () => viewRunResults(run) }],
    ];

    if (['SUBMITTED', 'RUNNING'].includes(run.status)) {
      buttons.push([{ label: 'Cancel Run', click: () => initCancelRun(run), isHighlighted: true }]);
    }

    return buttons;
  }

  /**
   * Fetch Lab details, pipelines, workflows, runs, and Lab users before component mount and start periodic fetching
   */
  onBeforeMount(async () => {
    await loadLabData();
    await listLabRuns();
  });

  // set tabIndex according to query param
  onMounted(() => {
    const queryTabMatchIndex = tabItems.value.findIndex((tab) => tab.label === props.initialTab);
    tabIndex.value = queryTabMatchIndex !== -1 ? queryTabMatchIndex : 0;

    if (intervalId) {
      clearTimeout(intervalId);
    }
  });

  onBeforeRouteLeave(() => {
    if (intervalId) {
      clearTimeout(intervalId);
    }
  });

  async function pollFetchSeqeraRuns() {
    await getSeqeraRuns();
    intervalId = window.setTimeout(pollFetchSeqeraRuns, 2 * 60 * 1000);
  }

  async function pollFetchOmicsRuns() {
    await getOmicsRuns();
    intervalId = window.setTimeout(pollFetchOmicsRuns, 2 * 60 * 1000);
  }

  function showRedirectModal() {
    modal.open(EGModal, {
      title: `No Personal Access Token found`,
      message:
        "A Personal Access Token is required to run a pipeline. Please click 'Edit' in the next screen to set it.",
      confirmLabel: 'Okay',
      confirmAction() {
        tabIndex.value = tabItems.value.findIndex((tab) => tab.key === 'details');
        $router.push({ query: { ...$router.currentRoute.query, tab: tabItems.value[tabIndex.value].label } });
        modal.close();
      },
    });
  }

  function showRemoveUserDialog(user: LabUser) {
    userToRemove.value = user;
    primaryMessage.value = `Are you sure you want to remove ${user.displayName} from ${labName.value}?`;
    isOpen.value = true;
  }

  async function handleRemoveUserFromLab() {
    let maybeDisplayName = 'user';
    try {
      isOpen.value = false;
      useUiStore().setRequestPending('removeUserFromLab');
      const { displayName, UserId } = userToRemove.value;
      maybeDisplayName = displayName;

      const res: DeletedResponse = await $api.labs.removeUser(props.labId, UserId);

      if (res?.Status !== 'Success') {
        throw new Error(`Failed to remove ${displayName} from ${labName.value}`);
      }

      useToastStore().success(`Successfully removed ${displayName} from ${labName.value}`);
    } catch (error) {
      useToastStore().error(`Failed to remove ${maybeDisplayName} from ${labName.value}`);
    } finally {
      await getLabUsers();
      userToRemove.value = undefined;
      useUiStore().setRequestComplete('removeUserFromLab');
    }
  }

  async function handleAssignLabRole({ user, role }: { user: LabUser; role: LaboratoryRolesEnum }) {
    const { displayName, UserId } = user;
    const isLabManager = role === LaboratoryRolesEnumSchema.enum.LabManager;

    try {
      useUiStore().setRequestPending('assignLabRole');

      const res: EditUserResponse = await $api.labs.editUserLabAccess(props.labId, UserId, isLabManager);

      if (res?.Status !== 'Success') {
        throw new Error(`Failed to assign the ${role} role to ${displayName} in ${labName.value}`);
      }

      useToastStore().success(`Successfully assigned the ${role} role to ${displayName} in ${labName.value}`);
    } catch (error) {
      useToastStore().error(`Failed to assign the ${role} role to ${displayName} in ${labName.value}`);
    } finally {
      await getLabUsers();
      useUiStore().setRequestComplete('assignLabRole');
    }
  }

  function getAssignedLabRole(labUserDetails: LaboratoryUserDetails): LaboratoryRolesEnum {
    if (labUserDetails.LabManager) {
      return LaboratoryRolesEnumSchema.enum.LabManager;
    }
    return LaboratoryRolesEnumSchema.enum.LabTechnician;
  }

  function getLabUser(labUserDetails: LaboratoryUserDetails, labUsers: LaboratoryUser[]): LabUser {
    const labUser = labUsers.find((labUser) => labUser.UserId === labUserDetails.UserId);
    if (!labUser) {
      throw new Error(`Lab user not found for user ID: ${labUserDetails.UserId}`);
    }
    const assignedRole = getAssignedLabRole(labUserDetails);

    const displayName = useUser().displayName({
      preferredName: labUserDetails.PreferredName,
      firstName: labUserDetails.FirstName,
      lastName: labUserDetails.LastName,
      email: labUserDetails.UserEmail,
    });

    return {
      ...labUserDetails,
      status: labUser.Status,
      assignedRole,
      displayName,
    } as LabUser;
  }

  async function getLabUsers(): Promise<void> {
    useUiStore().setRequestPending('getLabUsers');
    try {
      const _labUsersDetails: LaboratoryUserDetails[] = await $api.labs.usersDetails(props.labId);
      const _labUsers: LaboratoryUser[] = await $api.labs.listLabUsersByLabId(props.labId);
      labUsers.value = _labUsersDetails.map((user) => getLabUser(user, _labUsers));
    } catch (error) {
      console.error('Error retrieving lab users', error);
      useToastStore().error('Failed to retrieve lab users');
    } finally {
      useUiStore().setRequestComplete('getLabUsers');
    }
  }

  async function loadLabData(): Promise<void> {
    useUiStore().setRequestPending('loadLabData');
    try {
      await labStore.loadLab(props.labId);
    } catch (error) {
      console.error('Error retrieving Lab data', error);
    } finally {
      useUiStore().setRequestComplete('loadLabData');
    }
  }

  async function listLabRuns(): Promise<LaboratoryRun[]> {
    try {
      labRuns.value = await $api.labs.listLabRuns(props.labId);
    } catch (error) {
      console.error('Error retrieving Lab runs', error);
    }
  }

  function getLabRunId(runId: string): LaboratoryRun | undefined {
    return labRuns.value.find((item) => item.ExternalRunId?.trim().toLowerCase() === runId.trim().toLowerCase());
  }

  async function getSeqeraPipelines(): Promise<void> {
    useUiStore().setRequestPending('getSeqeraPipelines');
    try {
      await seqeraPipelinesStore.loadPipelinesForLab(props.labId);
    } catch (error) {
      console.error('Error retrieving pipelines', error);
    } finally {
      useUiStore().setRequestComplete('getSeqeraPipelines');
    }
  }

  async function getOmicsWorkflows(): Promise<void> {
    useUiStore().setRequestPending('getOmicsWorkflows');
    try {
      const res = await $api.omicsWorkflows.list(props.labId);

      if (res.items === undefined) {
        throw new Error('response did not contain omics workflows');
      }

      omicsWorkflows.value = res.items;
    } catch (error) {
      console.error('Error retrieving pipelines', error);
    } finally {
      useUiStore().setRequestComplete('getOmicsWorkflows');
    }
  }

  async function getSeqeraRuns(): Promise<void> {
    useUiStore().setRequestPending('getSeqeraRuns');
    try {
      await runStore.loadSeqeraRunsForLab(props.labId);
    } catch (error) {
      console.error('Error retrieving Seqera runs', error);
    } finally {
      useUiStore().setRequestComplete('getSeqeraRuns');
    }
  }

  async function getOmicsRuns(): Promise<void> {
    useUiStore().setRequestPending('getOmicsRuns');
    try {
      await runStore.loadOmicsRunsForLab(props.labId);
    } catch (error) {
      console.error('Error retrieving Omics runs', error);
    } finally {
      useUiStore().setRequestComplete('getOmicsRuns');
    }
  }

  function updateSearchOutput(newVal: any) {
    searchOutput.value = newVal;
  }

  async function handleUserAddedToLab() {
    showAddUserModule.value = false;
    await getLabUsers();
  }

  function viewRunSeqeraPipeline(pipeline: SeqeraPipeline) {
    $router.push({
      path: `/labs/${props.labId}/run-pipeline/${pipeline.pipelineId}`,
      query: {
        seqeraRunTempId: uuidv4(),
      },
    });
  }

  function viewRunOmicsWorkflow(workflow: OmicsWorkflow) {
    useToastStore().info('Running HealthOmics Workflows is not yet implemented');
    return;

    $router.push({
      path: `/labs/${props.labId}/run-workflow/${workflow.id}`,
      query: {
        omicsRunTempId: uuidv4(),
      },
    });
  }

  async function handleCancelDialogAction() {
    const runId = runToCancel.value?.id;
    const runName = runToCancel.value?.name;
    const runType = runToCancel.value?.type;

    if (!runId || !runName || !runType) {
      throw new Error('runToCancel is missing required information');
    }

    try {
      if (runType === 'seqera') {
        uiStore.setRequestPending('cancelSeqeraRun');
        await $api.seqeraRuns.cancelPipelineRun(props.labId, runId);
      } else {
        uiStore.setRequestPending('cancelOmicsRun');
        // await $api.omicsRuns.cancelPipelineRun(props.labId, runId); // TODO
      }
    } catch (e) {
      useToastStore().error('Failed to cancel run');
    }

    isCancelSeqeraDialogOpen.value = false;
    isCancelOmicsDialogOpen.value = false;
    uiStore.setRequestComplete('cancelSeqeraRun');
    uiStore.setRequestComplete('cancelOmicsRun');

    await getSeqeraRuns();
    await getOmicsRuns();
  }

  watch(lab, async (lab) => {
    if (lab === null) {
      return;
    }

    const promises = [getLabUsers()];

    if (props.superuser) {
      // superuser doesn't view pipelines/workflows or runs so just fetch the users
      await Promise.all(promises);
      return;
    }

    if (lab.NextFlowTowerEnabled) {
      if (!lab.HasNextFlowTowerAccessToken) {
        // Seqera enabled but creds not present, show the modal
        missingPAT.value = true;
        showRedirectModal();
      } else {
        // fetch the Seqera stuff
        promises.push(getSeqeraPipelines());
        promises.push(pollFetchSeqeraRuns());
      }
    }

    if (lab.AwsHealthOmicsEnabled) {
      // fetch the Omics stuff
      promises.push(getOmicsWorkflows());
      promises.push(pollFetchOmicsRuns());
    }

    await Promise.all(promises);
  });

  // Note: the UTabs :ui attribute has to be defined locally in this file - if it is imported from another file,
  //  Tailwind won't pick up and include the classes used and styles will be missing.
  // To keep the tab styling consistent throughout the app, any changes made here need to be duplicated to all other
  //  UTabs that use an "EGTabsStyles" as input to the :ui attribute.
  const EGTabsStyles = {
    base: 'focus:outline-none',
    list: {
      base: '!flex border-b-2 rounded-none mb-6 mt-0',
      padding: 'p-0',
      height: 'h-14',
      marker: {
        wrapper: 'duration-200 ease-out absolute bottom-0 ',
        base: 'absolute bottom-0 rounded-none h-0.5',
        background: 'bg-primary',
        shadow: 'shadow-none',
      },
      tab: {
        base: 'font-serif w-auto inline-flex justify-start ui-focus-visible:outline-0 ui-focus-visible:ring-2 ui-focus-visible:ring-primary-500 ui-not-focus-visible:outline-none focus:outline-none disabled:cursor-not-allowed disabled:opacity-75 duration-200 ease-out mr-16',
        active: 'text-primary h-14',
        inactive: 'font-serif',
        height: 'h-14',
        padding: 'p-0',
        size: 'text-lg',
      },
    },
  };
</script>

<template>
  <EGPageHeader
    :title="labName"
    description="View your Lab users, details and pipelines/workflows"
    :back-action="() => (superuser ? $router.push(`/orgs/${orgId}`) : $router.push('/labs'))"
    :show-back="true"
  >
    <EGButton
      label="Add Lab Users"
      v-if="!superuser"
      :disabled="!canAddUsers"
      @click="showAddUserModule = !showAddUserModule"
    />
    <EGAddLabUsersModule
      v-if="showAddUserModule"
      @added-user-to-lab="handleUserAddedToLab()"
      :org-id="orgId"
      :lab-id="labId"
      :lab-name="labName"
      :lab-users="labUsers"
      class="mt-2"
    />
  </EGPageHeader>

  <UTabs
    v-if="lab"
    :ui="EGTabsStyles"
    :default-index="0"
    :items="tabItems"
    :model-value="tabIndex"
    @update:model-value="
      (newIndex) => {
        $router.push({ query: { ...$router.currentRoute.query, tab: tabItems[newIndex].label } });
        tabIndex = newIndex;
      }
    "
  >
    <template #item="{ item }">
      <!-- Seqera Pipelines tab -->
      <div v-if="item.key === 'seqeraPipelines'" class="space-y-3">
        <EGTable
          :row-click-action="viewRunSeqeraPipeline"
          :table-data="seqeraPipelines"
          :columns="seqeraPipelinesTableColumns"
          :is-loading="useUiStore().anyRequestPending(['loadLabData', 'getSeqeraPipelines'])"
          :show-pagination="!useUiStore().anyRequestPending(['loadLabData', 'getSeqeraPipelines'])"
        >
          <template #Name-data="{ row: pipeline }">
            <div class="flex items-center">
              {{ pipeline?.name }}
            </div>
          </template>

          <template #description-data="{ row: pipeline }">
            {{ pipeline?.description }}
          </template>

          <template #actions-data="{ row }">
            <div class="flex justify-end">
              <EGActionButton :items="seqeraPipelinesActionItems(row)" class="ml-2" @click="$event.stopPropagation()" />
            </div>
          </template>

          <template #empty-state>
            <div class="text-muted flex h-24 items-center justify-center font-normal">
              There are no Pipelines assigned to this Lab
            </div>
          </template>
        </EGTable>
      </div>

      <!-- HealthOmics Pipelines tab -->
      <div v-if="item.key === 'omicsWorkflows'" class="space-y-3">
        <EGTable
          :row-click-action="viewRunOmicsWorkflow"
          :table-data="omicsWorkflows"
          :columns="omicsWorkflowsTableColumns"
          :is-loading="useUiStore().anyRequestPending(['loadLabData', 'getOmicsWorkflows'])"
          :show-pagination="!useUiStore().anyRequestPending(['loadLabData', 'getOmicsWorkflows'])"
        >
          <template #Name-data="{ row: workflow }">
            <div class="flex items-center">
              {{ workflow?.name }}
            </div>
          </template>

          <template #description-data="{ row: workflow }">
            {{ workflow?.description }}
          </template>

          <template #actions-data="{ row: workflow }">
            <div class="flex justify-end">
              <EGActionButton
                :items="omicsWorkflowsActionItems(workflow)"
                class="ml-2"
                @click="$event.stopPropagation()"
              />
            </div>
          </template>

          <template #empty-state>
            <div class="text-muted flex h-24 items-center justify-center font-normal">
              There are no Workflows assigned to this Lab
            </div>
          </template>
        </EGTable>
      </div>

      <!-- Runs tab -->
      <div v-else-if="item.key === 'runs'" class="space-y-3">
        <EGTable
          :row-click-action="viewRunDetails"
          :table-data="combinedRuns"
          :columns="runsTableColumns"
          :is-loading="useUiStore().anyRequestPending(['loadLabData', 'getSeqeraRuns', 'getOmicsRuns'])"
          :show-pagination="!useUiStore().anyRequestPending(['loadLabData', 'getSeqeraRuns', 'getOmicsRuns'])"
        >
          <template #runName-data="{ row: run }">
            <div v-if="run.name" class="text-body text-sm font-medium">{{ run.name }}</div>
            <div v-if="run.subName" class="text-muted text-xs font-normal">{{ run.subName }}</div>
          </template>

          <template #lastUpdated-data="{ row: run }">
            <div class="text-body text-sm font-medium">{{ getDate(run.time) }}</div>
            <div class="text-muted">{{ getTime(run.time) }}</div>
          </template>

          <template #status-data="{ row: run }">
            <EGStatusChip :status="run.status" />
          </template>

          <template #owner-data="{ row: run }">
            <div class="text-body text-sm font-medium">{{ run.owner }}</div>
          </template>

          <template #actions-data="{ row }">
            <div class="flex justify-end">
              <EGActionButton :items="runsActionItems(row)" class="ml-2" @click="$event.stopPropagation()" />
            </div>
          </template>

          <template #empty-state>
            <div class="text-muted flex h-24 items-center justify-center font-normal">
              There are no Omics Runs in your Lab
            </div>
          </template>
        </EGTable>
      </div>

      <!-- Lab Users tab -->
      <div v-else-if="item.key === 'users'" class="space-y-3">
        <EGSearchInput
          @input-event="updateSearchOutput"
          placeholder="Search user"
          :disabled="useUiStore().anyRequestPending(['loadLabData', 'getLabUsers', 'addUserToLab'])"
          class="my-6 w-[408px]"
        />

        <EGDialog
          actionLabel="Remove User"
          :actionVariant="ButtonVariantEnum.enum.destructive"
          cancelLabel="Cancel"
          :cancelVariant="ButtonVariantEnum.enum.secondary"
          @action-triggered="handleRemoveUserFromLab"
          :primaryMessage="primaryMessage"
          v-model="isOpen"
        />

        <EGTable
          :table-data="filteredTableData"
          :columns="usersTableColumns"
          :is-loading="useUiStore().anyRequestPending(['loadLabData', 'getLabUsers', 'assignLabRole'])"
          :show-pagination="!useUiStore().anyRequestPending(['loadLabData', 'getLabUsers', 'assignLabRole'])"
        >
          <template #displayName-data="{ row: labUser }">
            <div class="flex items-center">
              <EGUserDisplay :name="labUser.displayName" :email="labUser.UserEmail" />
            </div>
          </template>

          <template #actions-data="{ row: labUser }">
            <div class="flex items-center">
              <EGUserRoleDropdownNew
                :show-remove-from-lab="true"
                :key="labUser?.LabManager"
                :disabled="
                  useUiStore().anyRequestPending(['loadLabData', 'getLabUsers']) ||
                  !userStore.canEditLabUsers(labId) ||
                  userStore.isSuperuser
                "
                :user="labUser"
                @assign-lab-role="handleAssignLabRole($event)"
                @remove-user-from-lab="showRemoveUserDialog($event.user)"
              />
            </div>
          </template>

          <template #empty-state>
            <div class="text-muted flex h-24 items-center justify-center font-normal">
              There are no users in your Lab
            </div>
          </template>
        </EGTable>
      </div>
      <div v-else-if="item.key === 'details'" class="space-y-3">
        <EGFormLabDetails @updated="loadLabData" />
      </div>
    </template>
  </UTabs>

  <EGDialog
    action-label="Cancel Run"
    :action-variant="ButtonVariantEnum.enum.destructive"
    @action-triggered="handleCancelDialogAction"
    :primary-message="`Are you sure you would like to cancel ${runToCancel?.name}?`"
    secondary-message="This will stop any progress made."
    v-model="isCancelSeqeraDialogOpen"
    :buttons-disabled="uiStore.isRequestPending('cancelSeqeraRun')"
  />

  <EGDialog
    action-label="Cancel Run"
    :action-variant="ButtonVariantEnum.enum.destructive"
    @action-triggered="handleCancelDialogAction"
    :primary-message="`Are you sure you would like to cancel ${runToCancel?.name}?`"
    secondary-message="This will stop any progress made."
    v-model="isCancelOmicsDialogOpen"
    :buttons-disabled="uiStore.isRequestPending('cancelOmicsRun')"
  />
</template><|MERGE_RESOLUTION|>--- conflicted
+++ resolved
@@ -39,12 +39,8 @@
 
   const orgId = labStore.labs[props.labId].OrganizationId;
   const labUsers = ref<LabUser[]>([]);
-<<<<<<< HEAD
   const seqeraPipelines = computed<SeqeraPipeline[]>(() => seqeraPipelinesStore.pipelinesForLab(props.labId));
-=======
   const labRuns = ref<LaboratoryRun[]>([]);
-  const seqeraPipelines = ref<SeqeraPipeline[]>([]);
->>>>>>> a9f3c7db
   const omicsWorkflows = ref<OmicsWorkflow[]>([]);
   const canAddUsers = computed<boolean>(() => userStore.canAddLabUsers(props.labId));
   const showAddUserModule = ref(false);
