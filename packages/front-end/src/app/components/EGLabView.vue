--- conflicted
+++ resolved
@@ -35,20 +35,12 @@
   const labStore = useLabsStore();
   const uiStore = useUiStore();
   const userStore = useUserStore();
-<<<<<<< HEAD
   const seqeraPipelinesStore = useSeqeraPipelinesStore();
 
   const orgId = labStore.labs[props.labId].OrganizationId;
   const labUsers = ref<LabUser[]>([]);
   const seqeraPipelines = computed<SeqeraPipeline[]>(() => seqeraPipelinesStore.pipelinesForLab(props.labId));
   const labRuns = ref<LaboratoryRun[]>([]);
-=======
-  const labRunsStore = useLabRunsStore();
-
-  const orgId = labStore.labs[props.labId].OrganizationId;
-  const labUsers = ref<LabUser[]>([]);
-  const seqeraPipelines = ref<SeqeraPipeline[]>([]);
->>>>>>> 10f6e6e3
   const omicsWorkflows = ref<OmicsWorkflow[]>([]);
   const canAddUsers = computed<boolean>(() => userStore.canAddLabUsers(props.labId));
   const showAddUserModule = ref(false);
