<script setup lang="ts">
  import { useRunStore, useToastStore, useLabsStore } from '@FE/stores';
  import { CreateWorkflowLaunchRequest } from '@/packages/shared-lib/src/app/types/nf-tower/nextflow-tower-api';
  import EGAccordion from '@FE/components/EGAccordion.vue';
  import { ButtonSizeEnum } from '@FE/types/buttons';

  const props = defineProps<{
    canLaunch?: boolean;
    schema: object;
    params: object;
  }>();

  const { $api } = useNuxtApp();
  const $route = useRoute();

  const runStore = useRunStore();

  const labId = $route.params.labId as string;
  const labName = useLabsStore().labs[labId].Name;
<<<<<<< HEAD
  const nextFlowRunTempId = $route.query.nextFlowRunTempId as string;
  const isLaunchingRun = ref(false);
  const emit = defineEmits(['has-launched', 'previous-tab']);
=======
  const workflowTempId = $route.query.workflowTempId as string;
  const isLaunchingWorkflow = ref(false);
  const emit = defineEmits(['submit-launch-request', 'has-launched', 'previous-tab']);
>>>>>>> d3b37605

  const remountAccordionKey = ref(0);
  const areAccordionsOpen = ref(true);

  const wipNextFlowRun = computed<WipNextFlowRunData | undefined>(() => runStore.wipNextFlowRuns[nextFlowRunTempId]);

  const paramsText = JSON.stringify(props.params);
  const schema = JSON.parse(JSON.stringify(props.schema));

<<<<<<< HEAD
  async function launchRun() {
=======
  async function launchWorkflow() {
    emit('submit-launch-request');

>>>>>>> d3b37605
    try {
      isLaunchingRun.value = true;
      const pipelineId = wipNextFlowRun.value?.pipelineId;
      if (pipelineId === undefined) {
        throw new Error('pipeline id not found in wip run config');
      }

      const launchDetails = await $api.pipelines.readPipelineLaunchDetails(pipelineId, labId);

      const workDir: string = `s3://${wipNextFlowRun.value?.s3Bucket}/${wipNextFlowRun.value?.s3Path}/work`;
      const launchRequest: CreateWorkflowLaunchRequest = {
        launch: {
          computeEnvId: launchDetails.launch?.computeEnv?.id,
          runName: wipNextFlowRun.value?.userPipelineRunName,
          pipeline: launchDetails.launch?.pipeline,
          revision: launchDetails.launch?.revision,
          configProfiles: launchDetails.launch?.configProfiles,
          workDir: workDir,
          paramsText: paramsText,
        },
      };
      await $api.workflows.createPipelineRun(labId, launchRequest);
      delete runStore.wipNextFlowRuns[nextFlowRunTempId];
      emit('has-launched');
    } catch (error) {
      useToastStore().error('We weren’t able to complete this step. Please check your connection and try again later');
      console.error('Error launching workflow:', error);
    } finally {
      isLaunchingRun.value = false;
    }
  }

  const accordionItems = computed(() => {
    return Object.keys(schema.definitions).map((sectionName) => {
      const section = schema.definitions[sectionName];
      return {
        label: section.title,
        defaultOpen: true,
        content: {
          section,
          sectionName,
          properties: section.properties,
        },
      };
    });
  });

  // there's no apparent 'open/close' UAccordion method to tap into, so instead
  // we toggle the open state of each accordion it and re-initialize the
  // accordion component with this updated state
  function toggleAccordions() {
    areAccordionsOpen.value = !areAccordionsOpen.value;

    accordionItems.value.forEach((item) => {
      item.defaultOpen = areAccordionsOpen.value;
    });

    remountAccordionKey.value++;
  }
</script>

<template>
  <EGCard class="mb-6">
    <EGText tag="small" class="mb-4">Step 04</EGText>
    <EGText tag="h4" class="mb-0">Run Details</EGText>
    <UDivider class="py-4" />
    <section class="stroke-light flex flex-col bg-white">
      <dl>
        <div class="text-md flex border-b px-4 py-4">
          <dt class="w-48 text-black">Pipeline</dt>
          <dd class="text-muted text-left">{{ wipNextFlowRun?.pipelineName }}</dd>
        </div>
        <div class="text-md flex border-b px-4 py-4">
          <dt class="w-48 text-black">Laboratory</dt>
          <dd class="text-muted text-left">{{ labName }}</dd>
        </div>
        <div class="text-md flex px-4 py-4">
          <dt class="w-48 text-black">Run Name</dt>
          <dd class="text-muted text-left">{{ wipNextFlowRun?.userPipelineRunName }}</dd>
        </div>
      </dl>
    </section>
  </EGCard>

  <EGCard>
    <div class="mb-4 flex items-center justify-between">
      <EGText tag="h4" class="text-muted">Selected Workflow Parameters</EGText>
      <EGButton
        variant="secondary"
        :label="areAccordionsOpen ? 'Collapse All' : 'Expand All'"
        @click="toggleAccordions"
      />
    </div>
    <EGAccordion :items="accordionItems" :key="remountAccordionKey">
      <template #item="{ item, open }">
        <section class="stroke-light flex flex-col bg-white text-left">
          <dl>
            <div
              v-for="(property, propertyKey, index) in item.content.properties"
              :key="`property-${propertyKey}`"
              class="property-row grid grid-cols-[auto_1fr] gap-x-4 border-b bg-white px-4 py-4 last:border-0 dark:bg-gray-800"
            >
              <dt class="w-56 whitespace-pre-wrap break-words font-medium text-black">{{ propertyKey }}</dt>
              <dd class="text-muted whitespace-pre-wrap break-words">{{ params[propertyKey] }}</dd>
            </div>
          </dl>
        </section>
      </template>
    </EGAccordion>
  </EGCard>

  <div class="mt-6 flex justify-between">
    <EGButton :size="ButtonSizeEnum.enum.sm" variant="secondary" label="Previous step" @click="emit('previous-tab')" />
    <EGButton
      :disabled="!canLaunch"
      :loading="isLaunchingRun"
      :size="ButtonSizeEnum.enum.sm"
      @click="launchRun"
      label="Launch Workflow Run"
    />
  </div>
</template>

<style scoped>
  .property-row {
    &:last-child {
      border-bottom: none;
      margin-bottom: 16px;
    }
  }
</style><|MERGE_RESOLUTION|>--- conflicted
+++ resolved
@@ -17,15 +17,9 @@
 
   const labId = $route.params.labId as string;
   const labName = useLabsStore().labs[labId].Name;
-<<<<<<< HEAD
   const nextFlowRunTempId = $route.query.nextFlowRunTempId as string;
   const isLaunchingRun = ref(false);
-  const emit = defineEmits(['has-launched', 'previous-tab']);
-=======
-  const workflowTempId = $route.query.workflowTempId as string;
-  const isLaunchingWorkflow = ref(false);
   const emit = defineEmits(['submit-launch-request', 'has-launched', 'previous-tab']);
->>>>>>> d3b37605
 
   const remountAccordionKey = ref(0);
   const areAccordionsOpen = ref(true);
@@ -35,13 +29,9 @@
   const paramsText = JSON.stringify(props.params);
   const schema = JSON.parse(JSON.stringify(props.schema));
 
-<<<<<<< HEAD
   async function launchRun() {
-=======
-  async function launchWorkflow() {
     emit('submit-launch-request');
 
->>>>>>> d3b37605
     try {
       isLaunchingRun.value = true;
       const pipelineId = wipNextFlowRun.value?.pipelineId;
