--- conflicted
+++ resolved
@@ -106,12 +106,8 @@
 <template>
   <EGPageHeader
     title="Run Pipeline"
-<<<<<<< HEAD
-    :show-back-button="!hasLaunched"
-=======
     :description="labName"
     :show-back="!hasLaunched"
->>>>>>> 91869d88
     :back-action="() => (nextRoute = `/labs/${labId}?tab=Pipelines`)"
     back-button-label="Exit Run"
   />
