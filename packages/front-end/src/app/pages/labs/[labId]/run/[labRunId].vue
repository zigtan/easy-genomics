<script setup lang="ts">
  import { S3Response } from '@easy-genomics/shared-lib/src/app/types/easy-genomics/file/request-list-bucket-objects';
  import { LaboratoryRun } from '@easy-genomics/shared-lib/src/app/types/easy-genomics/laboratory-run';

  const $route = useRoute();
  const $router = useRouter();
  const { $api } = useNuxtApp();
  const { handleS3Download } = useFileDownload();

  const labRunsStore = useLabRunsStore();
  const uiStore = useUiStore();
  const userStore = useUserStore();

  const labId = $route.params.labId as string;
  const labRunId = $route.params.labRunId as string;

  const labRun = computed<LaboratoryRun | null>(() => labRunsStore.labRuns[labRunId] ?? null);
  // The LaboratoryRun's InputS3Url is the authoritative reference to obtain S3Bucket & S3Prefix for the File Manager
  const inputS3Url: string = labRun.value?.InputS3Url;
  const s3Bucket: string | null = inputS3Url
    .match(/(?<=^s3:\/\/)([a-z0-9][a-z0-9-]{1,61}[a-z0-9])(?=\/*)/g)
    ?.toString();
  const s3Prefix: string | null = inputS3Url.match(/(?<=^s3:\/\/[a-z0-9][a-z0-9-]{1,61}[a-z0-9]\/)(.*)/g)?.toString();
  const s3Contents = ref<S3Response | null>(null);

  const isLoading = computed<boolean>(() => uiStore.isRequestPending('loadLabRuns'));

  // permission check
  if (!useUserStore().canViewLab(labId)) {
    $router.push('/labs');
  }

  onBeforeMount(async () => {
    await Promise.all([
      fetchLabRuns(), // this is in case the runs haven't been loaded by the lab page already
      fetchS3Content(),
    ]);
  });

  async function fetchLabRuns() {
    uiStore.setRequestPending('loadLabRuns');
    try {
      await labRunsStore.loadLabRunsForLab(labId);
    } finally {
      uiStore.setRequestComplete('loadLabRuns');
    }
  }

  async function fetchS3Content() {
    useUiStore().setRequestPending('fetchS3Content');
    if (s3Bucket && s3Prefix) {
      try {
        const res = await $api.file.requestListBucketObjects({
          LaboratoryId: labId,
          S3Bucket: `${s3Bucket}`,
          S3Prefix: `${s3Prefix}`,
        });
        s3Contents.value = res || null;
      } catch (error) {
        console.error('Error fetching S3 content:', error);
      } finally {
        useUiStore().setRequestComplete('fetchS3Content');
      }
    } else {
      s3Contents.value = null;
    }
  }

  const tabItems = computed(() => [
    { key: 'runDetails', label: 'Run Details' },
    { key: 'fileManager', label: 'File Manager' },
  ]);
  const tabIndex = ref(0);

  function setTabIndexFromQuery() {
    const queryTabMatchIndex = tabItems.value.findIndex((tab) => tab.label === $route.query.tab);
    tabIndex.value = queryTabMatchIndex !== -1 ? queryTabMatchIndex : 0;
  }

  onMounted(setTabIndexFromQuery);

  const updateQueryParams = useDebounceFn((params: Record<string, string | undefined>) => {
    $router.replace({ path: $route.path, query: { ...$route.query, ...params } });
  }, 300);

  function handleTabChange(newIndex: number) {
    tabIndex.value = newIndex;
    updateQueryParams({ tab: tabItems.value[newIndex]?.label });
  }

  const pipelineOrWorkflow = computed<string | null>(() => {
    switch (labRun.value?.Platform) {
      case 'Seqera Cloud':
        return 'Pipeline';
      case 'AWS HealthOmics':
        return 'Workflow';
      default:
        return null;
    }
  });

  async function downloadSampleSheet(): Promise<void> {
    const sampleSheetUrl = labRun.value?.SampleSheetS3Url;
    if (!sampleSheetUrl) {
      useToastStore().error('Sample Sheet url not available');
      return;
    }

    const path = sampleSheetUrl.replace(/\/[^/]+$/, '');
    const fileName = sampleSheetUrl.split('/').at(-1);

    uiStore.setRequestPending('downloadSampleSheet');
    try {
      await handleS3Download(labId, fileName!, path);
    } finally {
      uiStore.setRequestComplete('downloadSampleSheet');
    }
  }

  const rowStyle = 'flex border-b p-6 text-sm';
  const rowLabelStyle = 'w-[200px] font-medium text-black';
  const rowContentStyle = 'text-muted text-left';

  // Note: the UTabs :ui attribute has to be defined locally in this file - if it is imported from another file,
  //  Tailwind won't pick up and include the classes used and styles will be missing.
  // To keep the tab styling consistent throughout the app, any changes made here need to be duplicated to all other
  //  UTabs that use an "EGTabsStyles" as input to the :ui attribute.
  const EGTabsStyles = {
    base: 'focus:outline-none',
    list: {
      base: '!flex border-b-2 rounded-none mb-6 mt-0',
      padding: 'p-0',
      height: 'h-14',
      marker: {
        wrapper: 'duration-200 ease-out absolute bottom-0 ',
        base: 'absolute bottom-0 rounded-none h-0.5',
        background: 'bg-primary',
        shadow: 'shadow-none',
      },
      tab: {
        base: 'font-serif w-auto inline-flex justify-start ui-focus-visible:outline-0 ui-focus-visible:ring-2 ui-focus-visible:ring-primary-500 ui-not-focus-visible:outline-none focus:outline-none disabled:cursor-not-allowed disabled:opacity-75 duration-200 ease-out mr-16',
        active: 'text-primary h-14',
        inactive: 'font-serif',
        height: 'h-14',
        padding: 'p-0',
        size: 'text-lg',
      },
    },
  };
</script>

<template>
  <EGPageHeader
    :title="labRun?.RunName || ''"
    :description="labRun?.WorkflowName || ''"
    :show-back="true"
    :back-action="() => $router.push(`/labs/${labId}?tab=Lab Runs`)"
    :is-loading="isLoading"
    :skeleton-config="{ titleLines: 2, descriptionLines: 1 }"
  />

  <UTabs :ui="EGTabsStyles" v-model="tabIndex" :items="tabItems" @update:model-value="handleTabChange">
    <template #item="{ item }">
      <!-- Run Details -->
      <div v-if="item.key === 'runDetails'" class="space-y-3">
        <section
          class="stroke-light flex flex-col rounded-none rounded-b-2xl border border-solid bg-white p-6 pt-0 max-md:px-5"
        >
          <dl class="mt-4 space-y-0">
            <div :class="rowStyle">
              <dt :class="rowLabelStyle">Run Name</dt>
              <dd :class="rowContentStyle">{{ labRun.RunName }}</dd>
            </div>

            <div :class="rowStyle">
              <dt :class="rowLabelStyle">{{ pipelineOrWorkflow }}</dt>
              <dd :class="rowContentStyle">{{ labRun.WorkflowName }}</dd>
            </div>

<<<<<<< HEAD
            <div :class="rowStyle">
              <dt :class="rowLabelStyle">Workflow Run Status</dt>
              <dd :class="rowContentStyle">
=======
            <div class="flex border-b p-4 text-sm">
              <dt class="w-[200px] font-medium text-black">{{ pipelineOrWorkflow }} Run Status</dt>
              <dd class="text-muted text-left">
>>>>>>> db681371
                <EGStatusChip :status="labRun?.Status" />
              </dd>
            </div>

<<<<<<< HEAD
            <div :class="rowStyle">
              <dt :class="rowLabelStyle">Owner</dt>
              <dd :class="rowContentStyle">{{ labRun.Owner }}</dd>
            </div>

            <div :class="rowStyle">
              <dt :class="rowLabelStyle">Platform</dt>
              <dd :class="rowContentStyle">{{ labRun.Platform }}</dd>
=======
            <div class="flex border-b p-4 text-sm">
              <dt class="w-[200px] font-medium text-black">Platform</dt>
              <dd class="text-muted text-left">{{ labRun.Platform }}</dd>
            </div>

            <div class="flex border-b p-4 text-sm">
              <dt class="w-[200px] font-medium text-black">Owner</dt>
              <dd class="text-muted text-left">{{ labRun.Owner }}</dd>
            </div>

            <div class="flex border-b p-4 text-sm">
              <dt class="w-[200px] font-medium text-black">Internal Run Id</dt>
              <dd class="text-muted text-left">{{ labRun.RunId }}</dd>
>>>>>>> db681371
            </div>

            <div :class="rowStyle">
              <dt :class="rowLabelStyle">External Run Id</dt>
              <dd :class="rowContentStyle">{{ labRun.ExternalRunId }}</dd>
            </div>

            <div :class="rowStyle">
              <dt :class="rowLabelStyle">Sample Sheet</dt>
              <dd :class="rowContentStyle">
                <EGButton
                  label="Download"
                  variant="secondary"
                  @click="downloadSampleSheet"
                  :loading="uiStore.isRequestPending('downloadSampleSheet')"
                />
              </dd>
            </div>

            <div :class="rowStyle">
              <dt :class="rowLabelStyle">Created</dt>
              <dd :class="rowContentStyle">{{ `${getTime(labRun.CreatedAt)} ⋅ ${getDate(labRun.CreatedAt)}` }}</dd>
            </div>

            <div :class="rowStyle" v-if="labRun.ModifiedAt">
              <dt :class="rowLabelStyle">Last Modified</dt>
              <dd :class="rowContentStyle">
                {{ `${getTime(labRun.ModifiedAt)} ⋅ ${getDate(labRun.ModifiedAt)}` }}
              </dd>
            </div>
          </dl>
        </section>
      </div>

      <!-- File Manager -->
      <div v-if="item.key === 'fileManager'" class="space-y-3">
        <EGFileExplorer
          :lab-id="labId"
          :s3-bucket="s3Bucket"
          :s3-prefix="s3Prefix"
          :s3-contents="s3Contents"
          :is-loading="useUiStore().isRequestPending('fetchS3Content')"
        />
      </div>
    </template>
  </UTabs>
</template><|MERGE_RESOLUTION|>--- conflicted
+++ resolved
@@ -177,43 +177,26 @@
               <dd :class="rowContentStyle">{{ labRun.WorkflowName }}</dd>
             </div>
 
-<<<<<<< HEAD
-            <div :class="rowStyle">
-              <dt :class="rowLabelStyle">Workflow Run Status</dt>
+            <div :class="rowStyle">
+              <dt :class="rowLabelStyle">{{ pipelineOrWorkflow }} Run Status</dt>
               <dd :class="rowContentStyle">
-=======
-            <div class="flex border-b p-4 text-sm">
-              <dt class="w-[200px] font-medium text-black">{{ pipelineOrWorkflow }} Run Status</dt>
-              <dd class="text-muted text-left">
->>>>>>> db681371
                 <EGStatusChip :status="labRun?.Status" />
               </dd>
             </div>
 
-<<<<<<< HEAD
+            <div :class="rowStyle">
+              <dt :class="rowLabelStyle">Platform</dt>
+              <dd :class="rowContentStyle">{{ labRun.Platform }}</dd>
+            </div>
+
             <div :class="rowStyle">
               <dt :class="rowLabelStyle">Owner</dt>
               <dd :class="rowContentStyle">{{ labRun.Owner }}</dd>
             </div>
 
             <div :class="rowStyle">
-              <dt :class="rowLabelStyle">Platform</dt>
-              <dd :class="rowContentStyle">{{ labRun.Platform }}</dd>
-=======
-            <div class="flex border-b p-4 text-sm">
-              <dt class="w-[200px] font-medium text-black">Platform</dt>
-              <dd class="text-muted text-left">{{ labRun.Platform }}</dd>
-            </div>
-
-            <div class="flex border-b p-4 text-sm">
-              <dt class="w-[200px] font-medium text-black">Owner</dt>
-              <dd class="text-muted text-left">{{ labRun.Owner }}</dd>
-            </div>
-
-            <div class="flex border-b p-4 text-sm">
-              <dt class="w-[200px] font-medium text-black">Internal Run Id</dt>
-              <dd class="text-muted text-left">{{ labRun.RunId }}</dd>
->>>>>>> db681371
+              <dt :class="rowLabelStyle">Internal Run Id</dt>
+              <dd :class="rowContentStyle">{{ labRun.RunId }}</dd>
             </div>
 
             <div :class="rowStyle">
