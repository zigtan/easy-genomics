--- conflicted
+++ resolved
@@ -72,15 +72,18 @@
     }
   }
 
-<<<<<<< HEAD
-  async function initData() {
-    useUiStore().setRequestPending('loadWorkflow');
-    await loadWorkflow();
-    const res = await $api.workflows.readWorkflowReports(workflowId, labId);
-    workflowReports.value = res.reports;
-    workflowBasePath = res.basePath;
-    useUiStore().setRequestComplete('loadWorkflow');
-  }
+  onBeforeMount(async () => {
+    await loadWorkflowReports();
+    // TODO: add API call to get Run ID to construct s3 prefix for fetchS3Content() - see: Andrew
+    await fetchS3Content();
+  });
+
+  // set tabIndex according to query param
+  onMounted(() => {
+    const queryTab = $route.query.tab as string;
+    const queryTabMatchIndex = tabItems.value.findIndex((tab) => tab.label === queryTab);
+    tabIndex.value = queryTabMatchIndex !== -1 ? queryTabMatchIndex : 0;
+  });
 
   // Note: the UTabs :ui attribute has to be defined locally in this file - if it is imported from another file,
   //  Tailwind won't pick up and include the classes used and styles will be missing.
@@ -108,20 +111,6 @@
       },
     },
   };
-=======
-  onBeforeMount(async () => {
-    await loadWorkflowReports();
-    // TODO: add API call to get Run ID to construct s3 prefix for fetchS3Content() - see: Andrew
-    await fetchS3Content();
-  });
-
-  // set tabIndex according to query param
-  onMounted(() => {
-    const queryTab = $route.query.tab as string;
-    const queryTabMatchIndex = tabItems.value.findIndex((tab) => tab.label === queryTab);
-    tabIndex.value = queryTabMatchIndex !== -1 ? queryTabMatchIndex : 0;
-  });
->>>>>>> e74ddebc
 </script>
 
 <template>
