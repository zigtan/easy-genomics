import useLabRunsStore from './lab-runs';
import useLabsStore from './labs';
import useOrgsStore from './orgs';
import useRunStore from './run';
import useSeqeraPipelinesStore from './seqeraPipelines';
import useToastStore from './toast';
import useUiStore from './ui';
import useUserStore from './user';

function resetStores() {
  useLabsStore().reset();
  useOrgsStore().reset();
  useRunStore().reset();
  useSeqeraPipelinesStore().reset();
  useUiStore().reset();
  useUserStore().reset();
  useLabRunsStore().reset();
}
export {
  resetStores,
  useOrgsStore,
  useToastStore,
  useUserStore,
  useUiStore,
  useLabsStore,
  useRunStore,
<<<<<<< HEAD
  useSeqeraPipelinesStore,
=======
  useLabRunsStore,
>>>>>>> 10f6e6e3
};<|MERGE_RESOLUTION|>--- conflicted
+++ resolved
@@ -24,9 +24,6 @@
   useUiStore,
   useLabsStore,
   useRunStore,
-<<<<<<< HEAD
   useSeqeraPipelinesStore,
-=======
   useLabRunsStore,
->>>>>>> 10f6e6e3
 };