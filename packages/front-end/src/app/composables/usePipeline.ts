import { useRunStore } from '@FE/stores';
import { WipNextFlowRunData } from '@FE/stores/run';

export default function usePipeline($api: any) {
  /**
   * Downloads the sample sheet as a CSV file.
   */
  async function downloadSampleSheet(nextFlowRunTempId: string) {
    const wipNextFlowRun: WipNextFlowRunData = useRunStore().wipNextFlowRuns[nextFlowRunTempId];

<<<<<<< HEAD
    const fileDownloadUrlResponse = await $api.files.requestFileDownloadUrl({
      LaboratoryId: `${wipNextFlowRun.laboratoryId}`,
      S3Uri: `${wipNextFlowRun.sampleSheetS3Url}`,
=======
    const fileDownloadUrlResponse = await $api.file.requestFileDownloadUrl({
      LaboratoryId: `${wipWorkflow.laboratoryId}`,
      S3Uri: `${wipWorkflow.sampleSheetS3Url}`,
>>>>>>> e74ddebc
    });
    const sampleSheetCsvData = await (await fetch(fileDownloadUrlResponse.DownloadUrl)).text();
    const link = document.createElement('a');
    link.href = `data:text/csv;charset=utf-8,${sampleSheetCsvData}`;
    link.download = `samplesheet-${wipNextFlowRun.pipelineName}--${wipNextFlowRun.userPipelineRunName}.csv`;
    link.style.visibility = 'hidden';
    document.body.appendChild(link);
    link.click();
    document.body.removeChild(link);
  }

  /**
   * Checks if the property format is 'file-path'; currently used as a helper
   * to hide this special-case for all occurences in the UI except for the S3 bucket input path
   *
   * @format property
   */
  function isParamsFormatFilePath(format: string) {
    return format === 'file-path';
  }

  return {
    downloadSampleSheet,
    isParamsFormatFilePath,
  };
}<|MERGE_RESOLUTION|>--- conflicted
+++ resolved
@@ -8,15 +8,9 @@
   async function downloadSampleSheet(nextFlowRunTempId: string) {
     const wipNextFlowRun: WipNextFlowRunData = useRunStore().wipNextFlowRuns[nextFlowRunTempId];
 
-<<<<<<< HEAD
-    const fileDownloadUrlResponse = await $api.files.requestFileDownloadUrl({
+    const fileDownloadUrlResponse = await $api.file.requestFileDownloadUrl({
       LaboratoryId: `${wipNextFlowRun.laboratoryId}`,
       S3Uri: `${wipNextFlowRun.sampleSheetS3Url}`,
-=======
-    const fileDownloadUrlResponse = await $api.file.requestFileDownloadUrl({
-      LaboratoryId: `${wipWorkflow.laboratoryId}`,
-      S3Uri: `${wipWorkflow.sampleSheetS3Url}`,
->>>>>>> e74ddebc
     });
     const sampleSheetCsvData = await (await fetch(fileDownloadUrlResponse.DownloadUrl)).text();
     const link = document.createElement('a');
