--- conflicted
+++ resolved
@@ -4,16 +4,13 @@
   getStackEnvName,
   loadConfigurations,
 } from '@easy-genomics/shared-lib/src/app/utils/configuration';
-<<<<<<< HEAD
 import { ConfigurationSettings } from '@easy-genomics/shared-lib/src/app/types/configuration';
-=======
 
 interface EnvConfig {
   appDomainName: string | undefined;
   testUserEmail: string | undefined;
   testUserPassword: string | undefined;
 }
->>>>>>> e19c8e22
 
 /**
  * Extracts the configuration settings for the current environment from the master YAML configuration
