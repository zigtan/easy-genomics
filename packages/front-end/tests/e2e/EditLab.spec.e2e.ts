--- conflicted
+++ resolved
@@ -49,11 +49,8 @@
       .fill('eyJ0aWQiOiA5NjY5fS5jNTYxOGNmNmVmNzY4ZWU4M2JhZWUzMTQ0MGMxNjRjNTYwYWZlZmRm');
 
     await page.getByRole('button', { name: 'Save Changes' }).click();
-<<<<<<< HEAD
     await page.waitForTimeout(5000);
-=======
-    await page.waitForTimeout(2000);
->>>>>>> 525d63d5
+
 
     // confirm update
     await expect(page.getByText('Automation Lab successfully updated').nth(0)).toBeVisible();
